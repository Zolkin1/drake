#include <iostream>

#include "drake/util/drakeGeometryUtil.h"
#include "drake/systems/plants/RigidBodyTree.h"
#include "drake/systems/plants/joints/DrakeJoint.h"
#include "drake/systems/plants/joints/FixedJoint.h"
#include "drake/util/drakeUtil.h"

#include <algorithm>
#include <string>
#include <regex>
#include <limits>
#include "KinematicsCache.h"

using namespace std;
using namespace Eigen;

const set<int> RigidBodyTree::default_robot_num_set = {0};

template <typename T>
void getFiniteIndexes(T const & v, std::vector<int> &finite_indexes)
{
  finite_indexes.clear();
  const size_t n = v.size();
  for (int x = 0; x < n; x++)
  {
    if (std::isfinite(static_cast<double>(v[x]))) {
      finite_indexes.push_back(x);
    }
  }
}

std::ostream& operator<<(std::ostream& os, const RigidBodyLoop& obj)
{
  os << "loop connects pt " << obj.frameA->transform_to_body.matrix().topRightCorner(3,1).transpose() << " on " << obj.frameA->body->linkname << " to pt " << obj.frameB->transform_to_body.matrix().topRightCorner(3,1).transpose() << " on " << obj.frameB->body->linkname << std::endl;
  return os;
}

RigidBodyTree::RigidBodyTree(const std::string &urdf_filename, const DrakeJoint::FloatingBaseType floating_base_type)
  :  collision_model(DrakeCollision::newModel())
{
  a_grav << 0, 0, 0, 0, 0, -9.81;

  shared_ptr<RigidBody> b(new RigidBody());
  make_shared<RigidBody>();
  b->linkname = "world";
  b->robotnum = 0;
  b->body_index = 0;
  bodies.push_back(b);

  initialized = false;

  addRobotFromURDF(urdf_filename,floating_base_type);
}

RigidBodyTree::RigidBodyTree(void) :
    collision_model(DrakeCollision::newModel())
{
  a_grav << 0, 0, 0, 0, 0, -9.81;

  shared_ptr<RigidBody> b(new RigidBody());
  b->linkname = "world";
  b->robotnum = 0;
  b->body_index = 0;
  bodies.push_back(b);

  initialized = false;
}

RigidBodyTree::~RigidBodyTree(void)
{
}


void RigidBodyTree::compile(void)
{
  // reorder body list to make sure that parents before children in the list
  size_t i = 0;
  while (i < bodies.size() - 1) {
    if (bodies[i]->hasParent()) {
      auto iter = find(bodies.begin() + i + 1, bodies.end(), bodies[i]->parent);
      if (iter != bodies.end()) {
        bodies.erase(iter);
        bodies.insert(bodies.begin() + i, bodies[i]->parent);
        i--;
      }
    }
    i++;
  }

  // weld joints for links that have zero inertia and no children (as seen in pr2.urdf)
  for (size_t i=0; i<bodies.size(); i++) {
    if (bodies[i]->hasParent() && bodies[i]->I.isConstant(0)) {
      bool hasChild = false;
      for (size_t j=i+1; j<bodies.size(); j++) {
        if (bodies[j]->parent == bodies[i]) {
          hasChild = true;
          break;
        }
      }
      if (!hasChild) {
        // now check if this body is attached by a loop joint
        for (const auto &loop : loops) {
          if ((loop.frameA->body == bodies[i]) || (loop.frameB->body == bodies[i])) {
            hasChild = true;
            break;
          }
        }
      }
      if (!hasChild) {
      	cout << "welding " << bodies[i]->getJoint().getName() << " because it has no inertia beneath it" << endl;
        unique_ptr<DrakeJoint> joint_unique_ptr(new FixedJoint(bodies[i]->getJoint().getName(), bodies[i]->getJoint().getTransformToParentBody()));
        bodies[i]->setJoint(move(joint_unique_ptr));
      }
    }
  }

  num_positions = 0;
  num_velocities = 0;
  for (auto it = bodies.begin(); it != bodies.end(); ++it) {
    RigidBody& body = **it;
    if (body.hasParent()) {
      body.position_num_start = num_positions;
      num_positions += body.getJoint().getNumPositions();
      body.velocity_num_start = num_velocities;
      num_velocities += body.getJoint().getNumVelocities();
    }
    else {
      body.position_num_start = 0;
      body.velocity_num_start = 0;
    }
  }

  for (size_t i=0; i<bodies.size(); i++) {
    bodies[i]->body_index = static_cast<int>(i);
  }

  B.resize(num_velocities,actuators.size());
  B = MatrixXd::Zero(num_velocities,actuators.size());
  for (size_t ia=0; ia<actuators.size(); ia++)
    for (int i=0; i<actuators[ia].body->getJoint().getNumVelocities(); i++)
      B(actuators[ia].body->velocity_num_start+i,ia) = actuators[ia].reduction;

  // gather joint limits in RBM vector
  joint_limit_min = VectorXd::Constant(num_positions, -std::numeric_limits<double>::infinity());
  joint_limit_max = VectorXd::Constant(num_positions, std::numeric_limits<double>::infinity());
  for (int i = 0; i < bodies.size(); i++) {
    auto& body = bodies[i];
    if (body->hasParent()) {
      const DrakeJoint& joint = body->getJoint();
      joint_limit_min.segment(body->position_num_start, joint.getNumPositions()) = joint.getJointLimitMin();
      joint_limit_max.segment(body->position_num_start, joint.getNumPositions()) = joint.getJointLimitMax();
    }
  }

  updateStaticCollisionElements();

  for (auto it = bodies.begin(); it != bodies.end(); ++it) {
    RigidBody& body = **it;
    getTerrainContactPoints(body, body.contact_pts);
  }

  initialized = true;
}

Eigen::VectorXd RigidBodyTree::getZeroConfiguration() const {
  Eigen::VectorXd q(num_positions);
  for (const auto& body_ptr : bodies) {
    if (body_ptr->hasParent()) {
      const DrakeJoint& joint = body_ptr->getJoint();
      q.middleRows(body_ptr->position_num_start, joint.getNumPositions()) = joint.zeroConfiguration();
    }
  }
  return q;
}

Eigen::VectorXd RigidBodyTree::getRandomConfiguration(std::default_random_engine& generator) const
{
  Eigen::VectorXd q(num_positions);
  for (const auto& body_ptr : bodies) {
    if (body_ptr->hasParent()) {
      const DrakeJoint& joint = body_ptr->getJoint();
			q.middleRows(body_ptr->position_num_start,joint.getNumPositions()) = joint.randomConfiguration(generator);
		}
	}
  return q;
}

string RigidBodyTree::getPositionName(int position_num) const
{
	if (position_num<0 || position_num>=num_positions)
		throw std::runtime_error("position_num is out of range");

	size_t body_index = 0;
	while (body_index+1<bodies.size() && bodies[body_index+1]->position_num_start<=position_num) body_index++;

	return bodies[body_index]->getJoint().getPositionName(position_num-bodies[body_index]->position_num_start);
}

string RigidBodyTree::getVelocityName(int velocity_num) const
{
	if (velocity_num<0 || velocity_num>=num_velocities)
		throw std::runtime_error("velocity_num is out of range");

	size_t body_index = 0;
	while (body_index+1<bodies.size() && bodies[body_index+1]->velocity_num_start<=velocity_num) body_index++;

	return bodies[body_index]->getJoint().getVelocityName(velocity_num-bodies[body_index]->velocity_num_start);
}

string RigidBodyTree::getStateName(int state_num) const
{
	if (state_num<num_positions)
		return getPositionName(state_num);
	else
		return getVelocityName(state_num - num_positions);
}

map<string, int> RigidBodyTree::computePositionNameToIndexMap() const
{
  map<string, int> name_to_index_map;

  for (int i = 0; i < this->num_positions; ++i) {
    name_to_index_map[getPositionName(i)] = i;
  }
  return name_to_index_map;
}

DrakeCollision::ElementId RigidBodyTree::addCollisionElement(const RigidBody::CollisionElement& element, const shared_ptr<RigidBody>& body, const string& group_name)
{
  DrakeCollision::ElementId id = collision_model->addElement(element);
  if (id != 0) {
    body->collision_element_groups[group_name].push_back(id);
  }
  return id;
}

void RigidBodyTree::updateCollisionElements(const RigidBody& body, const Eigen::Transform<double, 3, Eigen::Isometry>& transform_to_world)
{
<<<<<<< HEAD
  for (const auto& group : body.collision_element_groups) {
    for (const DrakeCollision::ElementId& element_id: group.second) {
      collision_model->updateElementWorldTransform(element_id, transform_to_world.matrix());
    }
=======
  for (auto id_iter = body.collision_element_ids.begin(); id_iter != body.collision_element_ids.end(); ++id_iter) {
    collision_model->updateElementWorldTransform(*id_iter, transform_to_world);
>>>>>>> 17dccf92
  }
}

void RigidBodyTree::updateStaticCollisionElements()
{
  for (auto it = bodies.begin(); it != bodies.end(); ++it) {
    RigidBody& body = **it;
    if (!body.hasParent()) {
      updateCollisionElements(body, Isometry3d::Identity());
    }
  }
}

void RigidBodyTree::updateDynamicCollisionElements(const KinematicsCache<double>& cache)
{
  for (auto it = bodies.begin(); it != bodies.end(); ++it) {
    const RigidBody& body = **it;
    if (body.hasParent()) {
      updateCollisionElements(body, cache.getElement(body).transform_to_world);
    }
  }
  collision_model->updateModel();
}

void RigidBodyTree::getTerrainContactPoints(const RigidBody& body, Eigen::Matrix3Xd &terrain_points) const
{
  // clear matrix before filling it again
  size_t num_points = 0;
  terrain_points.resize(Eigen::NoChange,0);

  for (const auto& group : body.collision_element_groups) {
    for (const DrakeCollision::ElementId &element_id: group.second) {
      Matrix3Xd element_points;
      collision_model->getTerrainContactPoints(element_id, element_points);
      terrain_points.conservativeResize(Eigen::NoChange, terrain_points.cols() + element_points.cols());
      terrain_points.block(0, num_points, terrain_points.rows(), element_points.cols()) = element_points;
      num_points += element_points.cols();
    }
  }
}

bool RigidBodyTree::collisionRaycast(const KinematicsCache<double>& cache,
                                     const Matrix3Xd &origins,
                                     const Matrix3Xd &ray_endpoints,
                                     VectorXd &distances,
                                     bool use_margins )
{
  updateDynamicCollisionElements(cache);
  return collision_model->collisionRaycast(origins, ray_endpoints, use_margins, distances);
}


bool RigidBodyTree::collisionDetect(const KinematicsCache<double>& cache,
                                    VectorXd& phi,
                                    Matrix3Xd& normal,
                                    Matrix3Xd& xA,
                                    Matrix3Xd& xB,
                                    vector<int>& bodyA_idx,
                                    vector<int>& bodyB_idx,
                                    const vector<DrakeCollision::ElementId>& ids_to_check,
                                    bool use_margins)
{
  updateDynamicCollisionElements(cache);

  vector<DrakeCollision::PointPair> points;
  //DEBUG
  //cout << "RigidBodyTree::collisionDetect: calling collision_model->closestPointsAllToAll" << endl;
  //END_DEBUG
  bool points_found = collision_model->closestPointsAllToAll(ids_to_check, use_margins, points);
  //DEBUG
  //cout << "RigidBodyTree::collisionDetect: points.size() = " << points.size() << endl;
  //END_DEBUG

  xA = MatrixXd::Zero(3,points.size());
  xB = MatrixXd::Zero(3,points.size());
  normal = MatrixXd::Zero(3,points.size());
  phi = VectorXd::Zero(points.size());

  Vector3d ptA, ptB, n;
  double distance;
  for (int i=0; i<points.size(); ++i) {
    points[i].getResults(ptA, ptB, n, distance);
    xA.col(i) = ptA;
    xB.col(i) = ptB;
    normal.col(i) = n;
    phi[i] = distance;
    const RigidBody::CollisionElement* elementA = dynamic_cast<const RigidBody::CollisionElement*>(collision_model->readElement(points[i].getIdA()));
    //DEBUG
    //cout << "RigidBodyTree::collisionDetect: points[i].getIdA() = " << points[i].getIdA() << endl;
    //cout << "RigidBodyTree::collisionDetect: collision_model->readElement(points[i].getIdA()) = " << collision_model->readElement(points[i].getIdA()) << endl;
    //cout << "RigidBodyTree::collisionDetect: collision_model->readElement(points[i].getIdA())->getId() = " << collision_model->readElement(points[i].getIdA())->getId() << endl;
    //cout << "RigidBodyTree::collisionDetect: elementA = " << elementA << endl;
    //END_DEBUG
    bodyA_idx.push_back(elementA->getBody()->body_index);
    const RigidBody::CollisionElement* elementB = dynamic_cast<const RigidBody::CollisionElement*>(collision_model->readElement(points[i].getIdB()));
    bodyB_idx.push_back(elementB->getBody()->body_index);
  }
  return points_found;
}

bool RigidBodyTree::collisionDetect(const KinematicsCache<double>& cache,
                                    VectorXd& phi,
                                    Matrix3Xd& normal,
                                    Matrix3Xd& xA,
                                    Matrix3Xd& xB,
                                    vector<int>& bodyA_idx,
                                    vector<int>& bodyB_idx,
                                    const vector<int>& bodies_idx,
                                    const set<string>& active_element_groups,
                                    bool use_margins)
{
  vector<DrakeCollision::ElementId> ids_to_check;
  for (auto body_idx_iter = bodies_idx.begin();
       body_idx_iter !=bodies_idx.end();
       ++body_idx_iter) {
    if (*body_idx_iter >= 0 && *body_idx_iter < bodies.size()) {
      for (auto group_iter = active_element_groups.begin();
          group_iter != active_element_groups.end();
          ++group_iter) {
        bodies[*body_idx_iter]->appendCollisionElementIdsFromThisBody(*group_iter, ids_to_check);
      }
    }
  }
  return collisionDetect(cache, phi, normal, xA, xB, bodyA_idx, bodyB_idx, ids_to_check, use_margins);
}

bool RigidBodyTree::collisionDetect(const KinematicsCache<double>& cache,
                                    VectorXd& phi,
                                    Matrix3Xd& normal,
                                    Matrix3Xd& xA,
                                    Matrix3Xd& xB,
                                    vector<int>& bodyA_idx,
                                    vector<int>& bodyB_idx,
                                    const vector<int>& bodies_idx,
                                    bool use_margins)
{
  vector<DrakeCollision::ElementId> ids_to_check;
  for (auto body_idx_iter = bodies_idx.begin();
       body_idx_iter !=bodies_idx.end();
       ++body_idx_iter) {
    if (*body_idx_iter >= 0 && *body_idx_iter < bodies.size()) {
      bodies[*body_idx_iter]->appendCollisionElementIdsFromThisBody(ids_to_check);
    }
  }
  return collisionDetect(cache, phi, normal, xA, xB, bodyA_idx, bodyB_idx, ids_to_check, use_margins);
}

bool RigidBodyTree::collisionDetect(const KinematicsCache<double>& cache,
                                    VectorXd& phi,
                                    Matrix3Xd& normal,
                                    Matrix3Xd& xA,
                                    Matrix3Xd& xB,
                                    vector<int>& bodyA_idx,
                                    vector<int>& bodyB_idx,
                                    const set<string>& active_element_groups,
                                    bool use_margins)
{
  vector<DrakeCollision::ElementId> ids_to_check;
  for (auto body_iter = bodies.begin();
       body_iter !=bodies.end();
       ++body_iter) {
    for (auto group_iter = active_element_groups.begin();
        group_iter != active_element_groups.end();
        ++group_iter) {
      (*body_iter)->appendCollisionElementIdsFromThisBody(*group_iter, ids_to_check);
    }
  }
  return collisionDetect(cache, phi, normal, xA, xB, bodyA_idx, bodyB_idx, ids_to_check, use_margins);
}

bool RigidBodyTree::collisionDetect(const KinematicsCache<double>& cache,
                                    VectorXd& phi,
                                    Matrix3Xd& normal,
                                    Matrix3Xd& xA,
                                    Matrix3Xd& xB,
                                    vector<int>& bodyA_idx,
                                    vector<int>& bodyB_idx,
                                    bool use_margins)
{
  vector<DrakeCollision::ElementId> ids_to_check;
  for (auto body_iter = bodies.begin();
       body_iter !=bodies.end();
       ++body_iter) {
    (*body_iter)->appendCollisionElementIdsFromThisBody(ids_to_check);
  }
  return collisionDetect(cache, phi, normal, xA, xB, bodyA_idx, bodyB_idx, ids_to_check, use_margins);
}

void RigidBodyTree::potentialCollisions(const KinematicsCache<double>& cache, VectorXd& phi,
                                        Matrix3Xd& normal,
                                        Matrix3Xd& xA,
                                        Matrix3Xd& xB,
                                        vector<int>& bodyA_idx,
                                        vector<int>& bodyB_idx,
                                        bool use_margins)
{
  updateDynamicCollisionElements(cache);
  vector<DrakeCollision::PointPair> potential_collisions;
  potential_collisions = collision_model->potentialCollisionPoints(use_margins);
  size_t num_potential_collisions = potential_collisions.size();

  phi = VectorXd::Zero(num_potential_collisions);
  normal = MatrixXd::Zero(3, num_potential_collisions);
  xA = Matrix3Xd(3, num_potential_collisions);
  xB = Matrix3Xd(3, num_potential_collisions);

  bodyA_idx.clear();
  bodyB_idx.clear();

  Vector3d ptA, ptB, n;
  double distance;

  for (size_t i = 0; i < num_potential_collisions; i++) {
    const RigidBody::CollisionElement* elementA = dynamic_cast<const RigidBody::CollisionElement*>(collision_model->readElement(potential_collisions[i].getIdA()));
    const RigidBody::CollisionElement* elementB = dynamic_cast<const RigidBody::CollisionElement*>(collision_model->readElement(potential_collisions[i].getIdB()));
    potential_collisions[i].getResults(ptA, ptB, n, distance);
    xA.col(i) = ptA;
    xB.col(i) = ptB;
    normal.col(i) = n;
    phi[i] = distance;
    bodyA_idx.push_back(elementA->getBody()->body_index);
    bodyB_idx.push_back(elementB->getBody()->body_index);
  }
}

bool RigidBodyTree::collidingPointsCheckOnly(const KinematicsCache<double>& cache,
                                             const vector<Vector3d>& points,
                                             double collision_threshold)
{
  updateDynamicCollisionElements(cache);
  return collision_model->collidingPointsCheckOnly(points, collision_threshold);
}

vector<size_t> RigidBodyTree::collidingPoints(const KinematicsCache<double>& cache,
                                              const vector<Vector3d>& points,
                                              double collision_threshold)
{
  updateDynamicCollisionElements(cache);
  return collision_model->collidingPoints(points, collision_threshold);
}

bool RigidBodyTree::allCollisions(const KinematicsCache<double>& cache, vector<int>& bodyA_idx,
                                  vector<int>& bodyB_idx,
                                  Matrix3Xd& xA_in_world, Matrix3Xd& xB_in_world,
                                  bool use_margins)
{
  updateDynamicCollisionElements(cache);

  vector<DrakeCollision::PointPair> points;
  bool points_found = collision_model->collisionPointsAllToAll(use_margins, points);

  xA_in_world = Matrix3Xd::Zero(3,points.size());
  xB_in_world = Matrix3Xd::Zero(3,points.size());

  Vector3d ptA, ptB, n;
  double distance;
  for (int i=0; i<points.size(); ++i) {
    points[i].getResults(ptA, ptB, n, distance);
    xA_in_world.col(i) = ptA;
    xB_in_world.col(i) = ptB;

    const RigidBody::CollisionElement* elementA = dynamic_cast<const RigidBody::CollisionElement*>(collision_model->readElement(points[i].getIdA()));
    bodyA_idx.push_back(elementA->getBody()->body_index);
    const RigidBody::CollisionElement* elementB = dynamic_cast<const RigidBody::CollisionElement*>(collision_model->readElement(points[i].getIdB()));
    bodyB_idx.push_back(elementB->getBody()->body_index);
  }
  return points_found;
}

void RigidBodyTree::warnOnce(const string& id, const string& msg)
{
  auto print_warning_iter = already_printed_warnings.find(id);
  if (print_warning_iter == already_printed_warnings.end()) {
    cout << msg << endl;
    already_printed_warnings.insert(id);
  }
}

//bool RigidBodyTree::closestDistanceAllBodies(VectorXd& distance,
                                                        //MatrixXd& Jd)
//{
  //MatrixXd ptsA, ptsB, normal, JA, JB;
  //vector<int> bodyA_idx, bodyB_idx;
  //bool return_val = closestPointsAllBodies(bodyA_idx,bodyB_idx,ptsA,ptsB,normal,distance, JA,JB,Jd);
  //DEBUG
  //cout << "RigidBodyTree::closestDistanceAllBodies: distance.size() = " << distance.size() << endl;
  //END_DEBUG
  //return return_val;
//};

template <typename Scalar>
void RigidBodyTree::updateCompositeRigidBodyInertias(KinematicsCache<Scalar>& cache) const {
  cache.checkCachedKinematicsSettings(false, false, "updateCompositeRigidBodyInertias");

  if (!cache.areInertiasCached()) {
    for (int i = 0; i < bodies.size(); i++) {
      auto& element = cache.getElement(*bodies[i]);
      typename Gradient<typename Transform<Scalar, 3, Isometry>::MatrixType, Dynamic>::type* dTdq = nullptr;
      auto inertia_in_world = transformSpatialInertia(element.transform_to_world, dTdq, bodies[i]->I.cast<Scalar>());
      element.inertia_in_world = inertia_in_world.value();
      element.crb_in_world = inertia_in_world.value();
    }

    for (int i = static_cast<int>(bodies.size()) - 1; i >= 0; i--) {
      if (bodies[i]->hasParent()) {
        const auto& element = cache.getElement(*bodies[i]);
        auto& parent_element = cache.getElement(*(bodies[i]->parent));
        parent_element.crb_in_world += element.crb_in_world;
      }
    }
  }
  cache.setInertiasCached();
}

template <typename Scalar>
Matrix<Scalar, TWIST_SIZE, Eigen::Dynamic> RigidBodyTree::worldMomentumMatrix(KinematicsCache<Scalar>& cache,
                                                                              const std::set<int>& robotnum, bool in_terms_of_qdot) const
{
  cache.checkCachedKinematicsSettings(false, false, "worldMomentumMatrix");
  updateCompositeRigidBodyInertias(cache);

  int nq = num_positions;
  int nv = num_velocities;
  int ncols = in_terms_of_qdot ? nq : nv;
  Matrix<Scalar, TWIST_SIZE, Eigen::Dynamic> ret(TWIST_SIZE, ncols);
  ret.setZero();
  int gradient_row_start = 0;
  for (int i = 0; i < bodies.size(); i++) {
    RigidBody& body = *bodies[i];

    if (body.hasParent()) {
      const auto& element = cache.getElement(body);
      const DrakeJoint& joint = body.getJoint();
      int ncols_joint = in_terms_of_qdot ? joint.getNumPositions() : joint.getNumVelocities();
      if (isBodyPartOfRobot(body, robotnum))
      {
        int start = in_terms_of_qdot ? body.position_num_start : body.velocity_num_start;

        if (in_terms_of_qdot) {
          auto crb = (element.crb_in_world * element.motion_subspace_in_world).eval();
          ret.middleCols(start, ncols_joint).noalias() = crb * element.qdot_to_v;
        }
        else {
          ret.middleCols(start, ncols_joint).noalias() = element.crb_in_world * element.motion_subspace_in_world;
        }
      }
      gradient_row_start += TWIST_SIZE * ncols_joint;
    }
  }
  return ret;
}

template <typename Scalar>
Matrix<Scalar, TWIST_SIZE, 1> RigidBodyTree::worldMomentumMatrixDotTimesV(KinematicsCache<Scalar>& cache,
                                                                          const std::set<int>& robotnum) const
{
  cache.checkCachedKinematicsSettings(true, true, "worldMomentumMatrixDotTimesV");
  updateCompositeRigidBodyInertias(cache);

  Matrix<Scalar, TWIST_SIZE, 1> ret;
  ret.setZero();
  for (int i = 0; i < bodies.size(); i++) {
    RigidBody& body = *bodies[i];
    if (body.hasParent()) {
      if (isBodyPartOfRobot(body, robotnum)) {
        const auto& element = cache.getElement(body);
        ret.noalias() += element.inertia_in_world * element.motion_subspace_in_world_dot_times_v;
        auto inertia_times_twist = (element.inertia_in_world * element.twist_in_world).eval();
        ret.noalias() += crossSpatialForce(element.twist_in_world, inertia_times_twist);
      }
    }
  }

  return ret;
}

template <typename Scalar>
Matrix<Scalar, TWIST_SIZE, Eigen::Dynamic> RigidBodyTree::centroidalMomentumMatrix(KinematicsCache<Scalar>& cache, const std::set<int>& robotnum, bool in_terms_of_qdot) const
{
  // kinematics cache checks already being done in worldMomentumMatrix.
  auto ret = worldMomentumMatrix(cache, robotnum, in_terms_of_qdot);

  // transform from world frame to COM frame
  auto com = centerOfMass(cache, robotnum);
  auto angular_momentum_matrix = ret.template topRows<SPACE_DIMENSION>();
  auto linear_momentum_matrix = ret.template bottomRows<SPACE_DIMENSION>();
  angular_momentum_matrix += linear_momentum_matrix.colwise().cross(com);

  //  Valid for more general frame transformations but slower:
  //  Eigen::Transform<Scalar, SPACE_DIMENSION, Eigen::Isometry> T(Translation<Scalar, SPACE_DIMENSION>(-com.value()));
  //  ret.value() = transformSpatialForce(T, ret.value());

  return ret;
}

template <typename Scalar>
Matrix<Scalar, TWIST_SIZE, 1> RigidBodyTree::centroidalMomentumMatrixDotTimesV(KinematicsCache<Scalar>& cache, const std::set<int>& robotnum) const
{
  // kinematics cache checks already being done in worldMomentumMatrixDotTimesV
  auto ret = worldMomentumMatrixDotTimesV(cache, robotnum);

  // transform from world frame to COM frame:
  auto com = centerOfMass(cache, robotnum);
  auto angular_momentum_matrix_dot_times_v = ret.template topRows<SPACE_DIMENSION>();
  auto linear_momentum_matrix_dot_times_v = ret.template bottomRows<SPACE_DIMENSION>();
  angular_momentum_matrix_dot_times_v += linear_momentum_matrix_dot_times_v.cross(com);

  //  Valid for more general frame transformations but slower:
  //  Eigen::Transform<Scalar, SPACE_DIMENSION, Eigen::Isometry> T(Translation<Scalar, SPACE_DIMENSION>(-com.value()));
  //  ret.value() = transformSpatialForce(T, ret.value());

  return ret;
}

bool RigidBodyTree::isBodyPartOfRobot(const RigidBody& body, const std::set<int>& robotnum) const
{
  for (std::set<int>::const_iterator it = robotnum.begin(); it != robotnum.end(); ++it) {
    if (*it < -1) {
      return true;
    }
  }

  return robotnum.find(body.robotnum) != robotnum.end();
}

double RigidBodyTree::getMass(const std::set<int>& robotnum) const
{
  double total_mass = 0.0;
  for (int i = 0; i < bodies.size(); i++) {
    RigidBody& body = *bodies[i];
    if (isBodyPartOfRobot(body, robotnum))
    {
      total_mass += body.mass;
    }
  }
  return total_mass;
}

template <typename Scalar>
Eigen::Matrix<Scalar, SPACE_DIMENSION, 1> RigidBodyTree::centerOfMass(KinematicsCache<Scalar> &cache, const std::set<int> &robotnum) const
{
  cache.checkCachedKinematicsSettings(false, false, "centerOfMass");

  Eigen::Matrix<Scalar, SPACE_DIMENSION, 1> com;
  com.setZero();
  double m = 0.0;

  for (int i = 0; i < bodies.size(); i++) {
    RigidBody& body = *bodies[i];
    if (isBodyPartOfRobot(body, robotnum))
    {
      if (body.mass > 0) {
        com.noalias() += body.mass * transformPoints(cache, body.com.cast<Scalar>(), i, 0);
      }
      m += body.mass;
    }
  }
  if (m > 0.0)
    com /= m;

  return com;
}

template <typename Scalar>
Matrix<Scalar, SPACE_DIMENSION, Eigen::Dynamic> RigidBodyTree::centerOfMassJacobian(KinematicsCache<Scalar>& cache, const std::set<int>& robotnum, bool in_terms_of_qdot) const
{
  cache.checkCachedKinematicsSettings(false, false, "centerOfMassJacobian");
  auto A = worldMomentumMatrix(cache, robotnum, in_terms_of_qdot);
  double total_mass = getMass(robotnum);
  return A.template bottomRows<SPACE_DIMENSION>() / total_mass;
}

template <typename Scalar>
Matrix<Scalar, SPACE_DIMENSION, 1> RigidBodyTree::centerOfMassJacobianDotTimesV(KinematicsCache<Scalar>& cache, const std::set<int>& robotnum) const
{
  // kinematics cache checks are already being done in centroidalMomentumMatrixDotTimesV
  auto cmm_dot_times_v = centroidalMomentumMatrixDotTimesV(cache, robotnum);
  double total_mass = getMass(robotnum);
  return cmm_dot_times_v.template bottomRows<SPACE_DIMENSION>() / total_mass;
}

template <typename DerivedNormal, typename DerivedPoint>
std::pair<Eigen::Vector3d, double> RigidBodyTree::resolveCenterOfPressure(const KinematicsCache<double>& cache, const std::vector<ForceTorqueMeasurement> & force_torque_measurements, const Eigen::MatrixBase<DerivedNormal> & normal, const Eigen::MatrixBase<DerivedPoint> & point_on_contact_plane) const
{
  // kinematics cache checks are already being done in relativeTransform
  typedef typename DerivedNormal::Scalar Scalar;
  typedef Matrix<Scalar, 6, 1> Vector6;
  Vector6 total_wrench = Vector6::Zero();
  for (auto it = force_torque_measurements.begin(); it != force_torque_measurements.end(); ++it) {
    auto transform_to_world = relativeTransform(cache, 0, it->frame_idx);
    total_wrench += transformSpatialForce(transform_to_world, it->wrench);
  }
  return ::resolveCenterOfPressure(total_wrench.template head<3>(), total_wrench.template tail<3>(), normal, point_on_contact_plane);
}

int RigidBodyTree::getNumContacts(const set<int> &body_idx) const
{
  size_t n=0,nb=body_idx.size(),bi;
  if (nb==0) nb=bodies.size();
  set<int>::iterator iter = body_idx.begin();
  for (size_t i=0; i<nb; i++) {
    if (body_idx.size()==0) bi=i;
    else bi=*iter++;
    n += bodies[bi]->contact_pts.cols();
  }
  return static_cast<int>(n);
}


template<typename Derived>
void RigidBodyTree::getContactPositions(const KinematicsCache<typename Derived::Scalar>& cache, MatrixBase<Derived> &pos, const set<int> &body_idx) const {
  // kinematics cache checks are already being done in forwardKin
  int n = 0, nc, nb = static_cast<int>(body_idx.size()), bi;
  if (nb == 0) nb = static_cast<int>(bodies.size());
  set<int>::iterator iter = body_idx.begin();
  for (int i = 0; i < nb; i++) {
    if (body_idx.size() == 0) bi = i;
    else bi = *iter++;
    nc = static_cast<int>(bodies[bi]->contact_pts.cols());
    if (nc > 0) {
      pos.block(0, n, 3, nc) = forwardKin(cache, bodies[bi]->contact_pts, bi, 0, 0);
      n += nc;
    }
  }
}

template<typename Derived>
void RigidBodyTree::getContactPositionsJac(const KinematicsCache<typename Derived::Scalar>& cache, MatrixBase<Derived> &J, const set<int> &body_idx) const {
  // kinematics cache checks are already being done in forwardKinJacobian
  int n = 0, nc, nb = static_cast<int>(body_idx.size()), bi;
  if (nb == 0) nb = static_cast<int>(bodies.size());
  set<int>::iterator iter = body_idx.begin();
  MatrixXd p;
  for (int i = 0; i < nb; i++) {
    if (body_idx.size() == 0) bi = i;
    else bi = *iter++;
    nc = static_cast<int>(bodies[bi]->contact_pts.cols());
    if (nc > 0) {
      p.resize(3 * nc, num_positions);
      J.block(3 * n, 0, 3 * nc, num_positions) = forwardKinJacobian(cache, bodies[bi]->contact_pts, bi, 0, 0, true, 0);
      n += nc;
    }
  }
}

/* [body_ind,Tframe] = parseBodyOrFrameID(body_or_frame_id) */
template <typename Scalar>
int RigidBodyTree::parseBodyOrFrameID(const int body_or_frame_id, Eigen::Transform<Scalar, 3, Isometry>* Tframe) const {

  int body_ind=0;
  if (body_or_frame_id == -1) {
    cerr << "parseBodyOrFrameID got a -1, which should have been reserved for COM.  Shouldn't have gotten here." << endl;
  } else if (body_or_frame_id<0) {
    int frame_ind = -body_or_frame_id-2;
    // check that this is in range
    if (frame_ind >= frames.size()){
      std::ostringstream stream;
      stream << "Got a frame ind greater than available!\n";
      throw std::runtime_error(stream.str());
    }
    body_ind = frames[frame_ind]->body->body_index;

    if (Tframe)
      (*Tframe) = frames[frame_ind]->transform_to_body.cast<Scalar>();
  } else {
    body_ind = body_or_frame_id;
    if (Tframe)
      Tframe->setIdentity();
  }
  return body_ind;
}

int RigidBodyTree::parseBodyOrFrameID(const int body_or_frame_id) const
{
  return parseBodyOrFrameID<double>(body_or_frame_id, nullptr);
}

void RigidBodyTree::findAncestorBodies(std::vector<int>& ancestor_bodies, int body_idx) const
{
  const RigidBody* current_body = bodies[body_idx].get();
  while (current_body->hasParent())
  {
    ancestor_bodies.push_back(current_body->parent->body_index);
    current_body = current_body->parent.get();
  }
}

KinematicPath RigidBodyTree::findKinematicPath(int start_body_or_frame_idx, int end_body_or_frame_idx) const
{
  // find all ancestors of start_body and end_body
  int start_body = parseBodyOrFrameID(start_body_or_frame_idx);

  std::vector<int> start_body_ancestors;
  start_body_ancestors.push_back(start_body);
  findAncestorBodies(start_body_ancestors, start_body);

  int end_body = parseBodyOrFrameID(end_body_or_frame_idx);
  std::vector<int> end_body_ancestors;
  end_body_ancestors.push_back(end_body);
  findAncestorBodies(end_body_ancestors, end_body);

  // find least common ancestor
  size_t common_size = std::min(start_body_ancestors.size(), end_body_ancestors.size());
  bool least_common_ancestor_found = false;
  std::vector<int>::iterator start_body_lca_it = start_body_ancestors.end() - common_size;
  std::vector<int>::iterator end_body_lca_it = end_body_ancestors.end() - common_size;

  for (size_t i = 0; i < common_size; i++) {
    if (*start_body_lca_it == *end_body_lca_it) {
      least_common_ancestor_found = true;
      break;
    }
    start_body_lca_it++;
    end_body_lca_it++;
  }

  if (!least_common_ancestor_found) {
    std::ostringstream stream;
    stream << "There is no path between " << bodies[start_body]->linkname << " and " << bodies[end_body]->linkname << ".";
    throw std::runtime_error(stream.str());
  }
  int least_common_ancestor = *start_body_lca_it;

  // compute path
  KinematicPath path;

  std::vector<int>::iterator it = start_body_ancestors.begin();
  for ( ; it != start_body_lca_it; it++) {
    path.joint_path.push_back(*it);
    path.joint_direction_signs.push_back(-1);
    path.body_path.push_back(*it);
  }

  path.body_path.push_back(least_common_ancestor);

  std::vector<int>::reverse_iterator reverse_it(end_body_lca_it);
  for ( ; reverse_it != end_body_ancestors.rend(); reverse_it++) {
    path.joint_path.push_back(*reverse_it);
    path.joint_direction_signs.push_back(1);
    path.body_path.push_back(*reverse_it);
  }
  return path;
}

template<typename Scalar>
Matrix<Scalar, TWIST_SIZE, Eigen::Dynamic> RigidBodyTree::geometricJacobian(const KinematicsCache<Scalar>& cache,
                                                                            int base_body_or_frame_ind, int end_effector_body_or_frame_ind, int expressed_in_body_or_frame_ind, bool in_terms_of_qdot, std::vector<int>* v_or_qdot_indices) const
{
  cache.checkCachedKinematicsSettings(false, false, "geometricJacobian");

  KinematicPath kinematic_path = findKinematicPath(base_body_or_frame_ind, end_effector_body_or_frame_ind);

  int cols = 0;
  int body_index;
  for (size_t i = 0; i < kinematic_path.joint_path.size(); i++) {
    body_index = kinematic_path.joint_path[i];
    const std::shared_ptr<RigidBody>& body = bodies[body_index];
    const DrakeJoint& joint = body->getJoint();
    cols += in_terms_of_qdot ? joint.getNumPositions() : joint.getNumVelocities();
  }

  Matrix<Scalar, TWIST_SIZE, Eigen::Dynamic> J(TWIST_SIZE, cols);

  if (v_or_qdot_indices != nullptr) {
    v_or_qdot_indices->clear();
    v_or_qdot_indices->reserve(cols);
  }

  int col_start = 0;
  for (size_t i = 0; i < kinematic_path.joint_path.size(); i++) {
    body_index = kinematic_path.joint_path[i];
    RigidBody& body = *bodies[body_index];
    const auto& element = cache.getElement(body);
    const DrakeJoint& joint = body.getJoint();
    int ncols_block = in_terms_of_qdot ? joint.getNumPositions() : joint.getNumVelocities();
    int sign = kinematic_path.joint_direction_signs[i];
    auto J_block = J.template block<TWIST_SIZE, Dynamic>(0, col_start, TWIST_SIZE, ncols_block);
    if (in_terms_of_qdot) {
      J_block.noalias() = sign * element.motion_subspace_in_world * element.qdot_to_v;
    }
    else {
      J_block.noalias() = sign * element.motion_subspace_in_world;
    }

    if (v_or_qdot_indices != nullptr) {
      int cols_block_start = in_terms_of_qdot ? body.position_num_start : body.velocity_num_start;
      for (int j = 0; j < ncols_block; j++) {
        v_or_qdot_indices->push_back(cols_block_start + j);
      }
    }
    col_start += ncols_block;
  }

  if (expressed_in_body_or_frame_ind != 0) {
    auto T_world_to_frame = relativeTransform(cache, expressed_in_body_or_frame_ind, 0);
    J = transformSpatialMotion(T_world_to_frame, J);
  }

  return J;
}

template <typename Scalar>
Matrix<Scalar, TWIST_SIZE, 1> RigidBodyTree::geometricJacobianDotTimesV(const KinematicsCache<Scalar>& cache,
                                                                        int base_body_or_frame_ind, int end_effector_body_or_frame_ind, int expressed_in_body_or_frame_ind) const
{
  cache.checkCachedKinematicsSettings(true, true, "geometricJacobianDotTimesV");

  Matrix<Scalar, TWIST_SIZE, 1> ret(TWIST_SIZE, 1);

  int base_body_ind = parseBodyOrFrameID(base_body_or_frame_ind);
  int end_effector_body_ind = parseBodyOrFrameID(end_effector_body_or_frame_ind);

  const auto& base_element = cache.getElement(*bodies[base_body_ind]);
  const auto& end_effector_element = cache.getElement(*bodies[end_effector_body_ind]);

  ret = end_effector_element.motion_subspace_in_world_dot_times_v - base_element.motion_subspace_in_world_dot_times_v;

  int world_ind = 0;
  return transformSpatialAcceleration(cache, ret, base_body_ind, end_effector_body_ind, world_ind, expressed_in_body_or_frame_ind);
}

template <typename Scalar>
Matrix<Scalar, TWIST_SIZE, 1> RigidBodyTree::relativeTwist(const KinematicsCache<Scalar>& cache,
                                                           int base_or_frame_ind, int body_or_frame_ind, int expressed_in_body_or_frame_ind) const
{
  cache.checkCachedKinematicsSettings(true, false, "relativeTwist");

  int base_ind = parseBodyOrFrameID(base_or_frame_ind);
  int body_ind = parseBodyOrFrameID(body_or_frame_ind);
  int world = 0;
  auto T = relativeTransform(cache, expressed_in_body_or_frame_ind, world);

  const auto& base_element = cache.getElement(*bodies[base_ind]);
  const auto& body_element = cache.getElement(*bodies[body_ind]);
  Matrix<Scalar, TWIST_SIZE, 1> relative_twist_in_world = body_element.twist_in_world - base_element.twist_in_world;
  return transformSpatialMotion(T, relative_twist_in_world);
}

template <typename Scalar>
Matrix<Scalar, TWIST_SIZE, 1> RigidBodyTree::transformSpatialAcceleration(const KinematicsCache<Scalar>& cache,
                                                                          const Matrix<Scalar, TWIST_SIZE, 1>& spatial_acceleration, int base_ind, int body_ind, int old_expressed_in_body_or_frame_ind, int new_expressed_in_body_or_frame_ind) const
{
  cache.checkCachedKinematicsSettings(true, true, "transformSpatialAcceleration");

  if (old_expressed_in_body_or_frame_ind == new_expressed_in_body_or_frame_ind) {
    return spatial_acceleration;
  }

  auto twist_of_body_wrt_base = relativeTwist(cache, base_ind, body_ind, old_expressed_in_body_or_frame_ind);
  auto twist_of_old_wrt_new = relativeTwist(cache, new_expressed_in_body_or_frame_ind, old_expressed_in_body_or_frame_ind, old_expressed_in_body_or_frame_ind);
  auto T_old_to_new = relativeTransform(cache, new_expressed_in_body_or_frame_ind, old_expressed_in_body_or_frame_ind);

  Matrix<Scalar, TWIST_SIZE, 1> spatial_accel_temp = crossSpatialMotion(twist_of_old_wrt_new, twist_of_body_wrt_base);
  spatial_accel_temp += spatial_acceleration;
  return transformSpatialMotion(T_old_to_new, spatial_accel_temp);
}

template<typename Scalar>
Transform<Scalar, 3, Isometry> RigidBodyTree::relativeTransform(const KinematicsCache<Scalar>& cache,
                                                                int base_or_frame_ind, int body_or_frame_ind) const
{
  cache.checkCachedKinematicsSettings(false, false, "relativeTransform");

  Transform<Scalar, 3, Isometry> Tbase_frame;
  int base_ind = parseBodyOrFrameID(base_or_frame_ind, &Tbase_frame);
  Transform<Scalar, 3, Isometry> Tbody_frame;
  int body_ind = parseBodyOrFrameID(body_or_frame_ind, &Tbody_frame);

  const auto& body_element = cache.getElement(*bodies[body_ind]);
  const auto& base_element = cache.getElement(*bodies[base_ind]);

  Transform<Scalar, 3, Isometry> Tbaseframe_to_world = base_element.transform_to_world * Tbase_frame;
  Transform<Scalar, 3, Isometry> Tworld_to_baseframe = Tbaseframe_to_world.inverse();
  Transform<Scalar, 3, Isometry> Tbodyframe_to_world = body_element.transform_to_world * Tbody_frame;
  return Tworld_to_baseframe * Tbodyframe_to_world;
}

template<typename Scalar>
Matrix<Scalar, Eigen::Dynamic, Eigen::Dynamic> RigidBodyTree::massMatrix(KinematicsCache<Scalar>& cache) const
{
  cache.checkCachedKinematicsSettings(false, false, "massMatrix");

  int nv = num_velocities;
  Matrix<Scalar, Eigen::Dynamic, Eigen::Dynamic> ret(nv, nv);
  ret.setZero();

  updateCompositeRigidBodyInertias(cache);

  for (int i = 0; i < bodies.size(); i++) {
    RigidBody& body_i = *bodies[i];
    if (body_i.hasParent()) {
      const auto& element_i = cache.getElement(body_i);
      int v_start_i = body_i.velocity_num_start;
      int nv_i = body_i.getJoint().getNumVelocities();
      auto F = (element_i.crb_in_world * element_i.motion_subspace_in_world).eval();

      // Hii
      ret.block(v_start_i, v_start_i, nv_i, nv_i).noalias() = (element_i.motion_subspace_in_world.transpose() * F).eval();

      // Hij
      shared_ptr<RigidBody> body_j(body_i.parent);
      while (body_j->hasParent()) {
        const auto& element_j = cache.getElement(*body_j);
        int v_start_j = body_j->velocity_num_start;
        int nv_j = body_j->getJoint().getNumVelocities();
        auto Hji = (element_j.motion_subspace_in_world.transpose() * F).eval();
        ret.block(v_start_j, v_start_i, nv_j, nv_i) = Hji;
        ret.block(v_start_i, v_start_j, nv_i, nv_j) = Hji.transpose();

        body_j = body_j->parent;
      }
    }
  }

  return ret;
}

template <typename Scalar>
Matrix<Scalar, Eigen::Dynamic, 1> RigidBodyTree::dynamicsBiasTerm(
    KinematicsCache<Scalar> &cache, const eigen_aligned_unordered_map<RigidBody const *, Matrix<Scalar, TWIST_SIZE, 1> > &f_ext, bool include_velocity_terms) const
{
  Matrix<Scalar, Eigen::Dynamic, 1> vd(num_velocities, 1);
  vd.setZero();
  return inverseDynamics(cache, f_ext, vd, include_velocity_terms);
};

template <typename Scalar>
Matrix<Scalar, Eigen::Dynamic, 1> RigidBodyTree::inverseDynamics(KinematicsCache<Scalar>& cache,
                                                                 const eigen_aligned_unordered_map<RigidBody const *, Matrix<Scalar, TWIST_SIZE, 1> >& f_ext,
                                                                 const Matrix<Scalar, Eigen::Dynamic, 1>& vd, bool include_velocity_terms) const
{
  cache.checkCachedKinematicsSettings(include_velocity_terms, include_velocity_terms, "inverseDynamics");

  updateCompositeRigidBodyInertias(cache);

  typedef typename Eigen::Matrix<Scalar, TWIST_SIZE, 1> Vector6;

  Vector6 root_accel = -a_grav.cast<Scalar>();
  Matrix<Scalar, TWIST_SIZE, Eigen::Dynamic> net_wrenches(TWIST_SIZE, bodies.size());
  net_wrenches.col(0).setZero();

  for (int i = 0; i < bodies.size(); i++) {
    RigidBody& body = *bodies[i];
    if (body.hasParent()) {
      const auto& element = cache.getElement(body);

      Vector6 spatial_accel = root_accel;
      if (include_velocity_terms)
        spatial_accel += element.motion_subspace_in_world_dot_times_v;

      int nv_joint = body.getJoint().getNumVelocities();
      auto vdJoint = vd.middleRows(body.velocity_num_start, nv_joint);
      spatial_accel.noalias() += element.motion_subspace_in_world * vdJoint;

      net_wrenches.col(i).noalias() = element.inertia_in_world * spatial_accel;
      if (include_velocity_terms) {
        auto I_times_twist = (element.inertia_in_world * element.twist_in_world).eval();
        net_wrenches.col(i).noalias() += crossSpatialForce(element.twist_in_world, I_times_twist);
      }

      auto f_ext_iterator = f_ext.find(bodies[i].get());
      if (f_ext_iterator != f_ext.end()) {
        const auto& f_ext_i = f_ext_iterator->second;
        net_wrenches.col(i) -= transformSpatialForce(element.transform_to_world, f_ext_i);
      }
    }
  }

  Matrix<Scalar, Eigen::Dynamic, 1> ret(num_velocities, 1);

  for (int i = static_cast<int>(bodies.size()) - 1; i >= 0; i--) {
    RigidBody& body = *bodies[i];
    if (body.hasParent()) {
      const auto& element = cache.getElement(body);
      const auto& net_wrenches_const = net_wrenches; // eliminates the need for another explicit instantiation
      auto joint_wrench = net_wrenches_const.col(i);
      int nv_joint = body.getJoint().getNumVelocities();
      auto J_transpose = element.motion_subspace_in_world.transpose();
      ret.middleRows(body.velocity_num_start, nv_joint).noalias() = J_transpose * joint_wrench;
      auto parent_net_wrench = net_wrenches.col(body.parent->body_index);
      parent_net_wrench += joint_wrench;
    }
  }

  if (include_velocity_terms)
    ret += frictionTorques(cache.getV());

  return ret;
}

template <typename DerivedV>
Matrix<typename DerivedV::Scalar, Dynamic, 1> RigidBodyTree::frictionTorques(Eigen::MatrixBase<DerivedV> const & v) const {
  typedef typename DerivedV::Scalar Scalar;
  Matrix<Scalar, Dynamic, 1> ret(num_velocities, 1);

  for (auto it = bodies.begin(); it != bodies.end(); ++it) {
    RigidBody& body = **it;
    if (body.hasParent()) {
      const DrakeJoint& joint = body.getJoint();
      int nv_joint = joint.getNumVelocities();
      int v_start_joint = body.velocity_num_start;
      auto v_body = v.middleRows(v_start_joint, nv_joint);
      ret.middleRows(v_start_joint, nv_joint) = joint.frictionTorque(v_body);
    }
  }

  return ret;
}

template <typename Scalar, typename DerivedPoints>
Eigen::Matrix<Scalar, Eigen::Dynamic, Eigen::Dynamic> RigidBodyTree::transformPointsJacobian(const KinematicsCache<Scalar>& cache, const Eigen::MatrixBase<DerivedPoints>& points, int from_body_or_frame_ind, int to_body_or_frame_ind, bool in_terms_of_qdot) const {
  int cols = in_terms_of_qdot ? num_positions : num_velocities;
  int npoints = static_cast<int>(points.cols());

  auto points_base = transformPoints(cache, points, from_body_or_frame_ind, to_body_or_frame_ind);

  int body_ind = parseBodyOrFrameID(from_body_or_frame_ind);
  int base_ind = parseBodyOrFrameID(to_body_or_frame_ind);
  std::vector<int> v_or_q_indices;
  auto J_geometric = geometricJacobian(cache, base_ind, body_ind, to_body_or_frame_ind, in_terms_of_qdot, &v_or_q_indices);

  auto Jomega = J_geometric.template topRows<SPACE_DIMENSION>();
  auto Jv = J_geometric.template bottomRows<SPACE_DIMENSION>();

  Matrix<Scalar, Eigen::Dynamic, Eigen::Dynamic> J(points_base.size(), cols); // TODO: size at compile time
  J.setZero();

  int row_start = 0;
  for (int i = 0; i < npoints; i++) {
    // translation part
    int col = 0;
    for (std::vector<int>::iterator it = v_or_q_indices.begin(); it != v_or_q_indices.end(); ++it) {
      J.template block<SPACE_DIMENSION, 1>(row_start, *it) = Jv.col(col);
      J.template block<SPACE_DIMENSION, 1>(row_start, *it).noalias() += Jomega.col(col).cross(points_base.col(i));
      col++;
    }
    row_start += SPACE_DIMENSION;
  }

  return J;
};

template <typename Scalar>
Eigen::Matrix<Scalar, QUAT_SIZE, Eigen::Dynamic> RigidBodyTree::relativeQuaternionJacobian(const KinematicsCache<Scalar>& cache, int from_body_or_frame_ind, int to_body_or_frame_ind, bool in_terms_of_qdot) const {
  int body_ind = parseBodyOrFrameID(from_body_or_frame_ind);
  int base_ind = parseBodyOrFrameID(to_body_or_frame_ind);
  KinematicPath kinematic_path = findKinematicPath(base_ind, body_ind);
  auto J_geometric = geometricJacobian(cache, base_ind, body_ind, to_body_or_frame_ind, in_terms_of_qdot);
  auto Jomega = J_geometric.template topRows<SPACE_DIMENSION>();
  auto quat = relativeQuaternion(cache, from_body_or_frame_ind, to_body_or_frame_ind);
  Matrix<Scalar, QUAT_SIZE, SPACE_DIMENSION> Phi;
  angularvel2quatdotMatrix(quat, Phi, static_cast<typename Gradient<decltype(Phi), Dynamic>::type*>(nullptr));
  return compactToFull((Phi * Jomega).eval(), kinematic_path.joint_path, in_terms_of_qdot);
};

template <typename Scalar>
Eigen::Matrix<Scalar, RPY_SIZE, Eigen::Dynamic> RigidBodyTree::relativeRollPitchYawJacobian(const KinematicsCache<Scalar>& cache, int from_body_or_frame_ind, int to_body_or_frame_ind, bool in_terms_of_qdot) const {
  int body_ind = parseBodyOrFrameID(from_body_or_frame_ind);
  int base_ind = parseBodyOrFrameID(to_body_or_frame_ind);
  KinematicPath kinematic_path = findKinematicPath(base_ind, body_ind);
  auto J_geometric = geometricJacobian(cache, base_ind, body_ind, to_body_or_frame_ind, in_terms_of_qdot);
  auto Jomega = J_geometric.template topRows<SPACE_DIMENSION>();
  auto rpy = relativeRollPitchYaw(cache, from_body_or_frame_ind, to_body_or_frame_ind);
  Matrix<Scalar, RPY_SIZE, SPACE_DIMENSION> Phi;
  angularvel2rpydotMatrix(rpy, Phi, static_cast<typename Gradient<decltype(Phi), Dynamic>::type*>(nullptr), static_cast<typename Gradient<decltype(Phi), Dynamic, 2>::type*>(nullptr));
  return compactToFull((Phi * Jomega).eval(), kinematic_path.joint_path, in_terms_of_qdot);
};

template <typename Scalar>
Matrix<Scalar, Eigen::Dynamic, Eigen::Dynamic> RigidBodyTree::forwardKinPositionGradient(const KinematicsCache<Scalar>& cache,
                                                                                         int npoints, int from_body_or_frame_ind, int to_body_or_frame_ind) const
{
  cache.checkCachedKinematicsSettings(false, false, "forwardKinPositionGradient");

  auto Tinv = relativeTransform(cache, from_body_or_frame_ind, to_body_or_frame_ind);
  Matrix<Scalar, Eigen::Dynamic, Eigen::Dynamic> ret(SPACE_DIMENSION * npoints, SPACE_DIMENSION * npoints);
  ret.setZero();
  for (int i = 0; i < npoints; i++) {
    ret.template block<SPACE_DIMENSION, SPACE_DIMENSION>(SPACE_DIMENSION * i, SPACE_DIMENSION * i) = Tinv.linear();
  }
  return ret;
}

template <typename Scalar, typename DerivedPoints>
Eigen::Matrix<Scalar, Eigen::Dynamic, 1> RigidBodyTree::transformPointsJacobianDotTimesV(const KinematicsCache<Scalar>& cache, const Eigen::MatrixBase<DerivedPoints>& points, int from_body_or_frame_ind, int to_body_or_frame_ind) const {
  cache.checkCachedKinematicsSettings(true, true, "transformPointsJacobianDotTimesV");

  auto r = transformPoints(cache, points, from_body_or_frame_ind, to_body_or_frame_ind);
  int expressed_in = to_body_or_frame_ind;
  const auto twist = relativeTwist(cache, to_body_or_frame_ind, from_body_or_frame_ind, to_body_or_frame_ind);
  const auto J_geometric_dot_times_v = geometricJacobianDotTimesV(cache, to_body_or_frame_ind, from_body_or_frame_ind, expressed_in);

  auto omega_twist = twist.template topRows<SPACE_DIMENSION>();
  auto v_twist = twist.template bottomRows<SPACE_DIMENSION>();

  auto rdots = (-r.colwise().cross(omega_twist)).eval();
  rdots.colwise() += v_twist;
  auto Jposdot_times_v_mat = (-rdots.colwise().cross(omega_twist)).eval();
  Jposdot_times_v_mat -= (r.colwise().cross(J_geometric_dot_times_v.template topRows<SPACE_DIMENSION>())).eval();
  Jposdot_times_v_mat.colwise() += J_geometric_dot_times_v.template bottomRows<SPACE_DIMENSION>();

  return Map<Matrix<Scalar, Dynamic, 1>>(Jposdot_times_v_mat.data(), r.size(), 1);
};

template <typename Scalar>
Eigen::Matrix<Scalar, Eigen::Dynamic, 1> RigidBodyTree::relativeQuaternionJacobianDotTimesV(const KinematicsCache<Scalar>& cache, int from_body_or_frame_ind, int to_body_or_frame_ind) const {
  cache.checkCachedKinematicsSettings(true, true, "relativeQuaternionJacobianDotTimesV");

  auto quat = relativeQuaternion(cache, from_body_or_frame_ind, to_body_or_frame_ind);
  Matrix<Scalar, QUAT_SIZE, SPACE_DIMENSION> Phi;
  angularvel2quatdotMatrix(quat, Phi, static_cast<typename Gradient<decltype(Phi), Dynamic>::type*>(nullptr));

  int expressed_in = to_body_or_frame_ind;
  const auto twist = relativeTwist(cache, to_body_or_frame_ind, from_body_or_frame_ind, expressed_in);
  auto omega_twist = twist.template topRows<SPACE_DIMENSION>();
  auto quatdot = (Phi * omega_twist).eval();

  using ADScalar = AutoDiffScalar<Matrix<Scalar, Dynamic, 1>>; // would prefer to use 1 instead of Dynamic, but this causes issues related to http://eigen.tuxfamily.org/bz/show_bug.cgi?id=1006 on MSVC 32 bit
  auto quat_autodiff = quat.template cast<ADScalar>().eval();
  gradientMatrixToAutoDiff(quatdot, quat_autodiff);
  Matrix<ADScalar, QUAT_SIZE, SPACE_DIMENSION> Phi_autodiff;
  angularvel2quatdotMatrix(quat_autodiff, Phi_autodiff, static_cast<typename Gradient<decltype(Phi_autodiff), Dynamic>::type*>(nullptr));
  auto Phidot_vector = autoDiffToGradientMatrix(Phi_autodiff);
  Map<Matrix<Scalar, QUAT_SIZE, SPACE_DIMENSION>> Phid(Phidot_vector.data());

  const auto J_geometric_dot_times_v = geometricJacobianDotTimesV(cache, to_body_or_frame_ind, from_body_or_frame_ind, expressed_in);
  auto ret = (Phid * omega_twist).eval();
  ret.noalias() += Phi * J_geometric_dot_times_v.template topRows<SPACE_DIMENSION>();
  return ret;
};

template <typename Scalar>
Eigen::Matrix<Scalar, Eigen::Dynamic, 1> RigidBodyTree::relativeRollPitchYawJacobianDotTimesV(const KinematicsCache<Scalar>& cache, int from_body_or_frame_ind, int to_body_or_frame_ind) const {
  cache.checkCachedKinematicsSettings(true, true, "relativeRollPitchYawJacobianDotTimesV");

  auto rpy = relativeRollPitchYaw(cache, from_body_or_frame_ind, to_body_or_frame_ind);
  Matrix<Scalar, RPY_SIZE, SPACE_DIMENSION> Phi;
  angularvel2rpydotMatrix(rpy, Phi, static_cast<typename Gradient<decltype(Phi), Dynamic>::type*>(nullptr), static_cast<typename Gradient<decltype(Phi), Dynamic, 2>::type*>(nullptr));

  int expressed_in = to_body_or_frame_ind;
  const auto twist = relativeTwist(cache, to_body_or_frame_ind, from_body_or_frame_ind, expressed_in);
  auto omega_twist = twist.template topRows<SPACE_DIMENSION>();
  auto rpydot = (Phi * omega_twist).eval();

  using ADScalar = AutoDiffScalar<Matrix<Scalar, Dynamic, 1>>; // would prefer to use 1 instead of Dynamic, but this causes issues related to http://eigen.tuxfamily.org/bz/show_bug.cgi?id=1006 on MSVC 32 bit
  auto rpy_autodiff = rpy.template cast<ADScalar>().eval();
  gradientMatrixToAutoDiff(rpydot, rpy_autodiff);
  Matrix<ADScalar, RPY_SIZE, SPACE_DIMENSION> Phi_autodiff;
  angularvel2rpydotMatrix(rpy_autodiff, Phi_autodiff, static_cast<typename Gradient<decltype(Phi_autodiff), Dynamic>::type*>(nullptr), static_cast<typename Gradient<decltype(Phi_autodiff), Dynamic, 2>::type*>(nullptr));
  auto Phidot_vector = autoDiffToGradientMatrix(Phi_autodiff);
  Map<Matrix<Scalar, RPY_SIZE, SPACE_DIMENSION>> Phid(Phidot_vector.data());

  const auto J_geometric_dot_times_v = geometricJacobianDotTimesV(cache, to_body_or_frame_ind, from_body_or_frame_ind, expressed_in);
  auto ret = (Phid * omega_twist).eval();
  ret.noalias() += Phi * J_geometric_dot_times_v.template topRows<SPACE_DIMENSION>();
  return ret;
};

shared_ptr<RigidBody> RigidBodyTree::findLink(std::string linkname, int robot) const
{
  std::transform(linkname.begin(), linkname.end(), linkname.begin(), ::tolower); // convert to lower case

  //std::regex linkname_connector("[abc]");
  //cout<<"get linkname_connector"<<endl;
  //linkname = std::regex_replace(linkname,linkname_connector,string("_"));
  int match = -1;
  for(int i = 0;i<bodies.size();i++) {
    // Note: unlike the MATLAB implementation, I don't have to handle the fixed joint names
    string lower_linkname = bodies[i]->linkname;
    std::transform(lower_linkname.begin(), lower_linkname.end(), lower_linkname.begin(),
                   ::tolower); // convert to lower case
    if (lower_linkname.compare(linkname) == 0) { // the names match
      if (robot == -1 || bodies[i]->robotnum == robot) { // it's the right robot
        if (match < 0) { // it's the first match
          match = i;
        } else {
          cerr << "found multiple links named " << linkname << endl;
          return nullptr;
        }
      }
    }
  }
  if (match>=0) return bodies[match];
  cerr << "could not find any links named " << linkname << endl;
  return nullptr;
}

int RigidBodyTree::findLinkId(const std::string& name, int robot) const
{
	shared_ptr<RigidBody> link = findLink(name,robot);
	if (link == nullptr)
	  throw std::runtime_error("could not find link id: " + name);
	return link->body_index;
}

shared_ptr<RigidBody> RigidBodyTree::findJoint(std::string jointname, int robot) const
{
  std::transform(jointname.begin(), jointname.end(), jointname.begin(), ::tolower); // convert to lower case

  vector<bool> name_match;
  name_match.resize(this->bodies.size());
  for(int i = 0;i<this->bodies.size();i++)
  {
  	if (bodies[i]->hasParent()) {
  		string lower_jointname = this->bodies[i]->getJoint().getName();
  		std::transform(lower_jointname.begin(), lower_jointname.end(), lower_jointname.begin(), ::tolower); // convert to lower case
			if(lower_jointname.compare(jointname) == 0)
			{
				name_match[i] = true;
			}
			else
			{
				name_match[i] = false;
			}
  	}
  }
  if(robot != -1)
  {
    for(int i = 0;i<this->bodies.size();i++)
    {
      if(name_match[i])
      {
        name_match[i] = this->bodies[i]->robotnum == robot;
      }
    }
  }
  // Unlike the MATLAB implementation, I am not handling the fixed joints
  int num_match = 0;
  int ind_match = -1;
  for(int i = 0;i<this->bodies.size();i++)
  {
    if(name_match[i])
    {
      num_match++;
      ind_match = i;
    }
  }
  if(num_match != 1)
  {
    cerr<<"couldn't find unique joint "<<jointname<<endl;
    return(nullptr);
  }
  else
  {
    return this->bodies[ind_match];
  }
}

int RigidBodyTree::findJointId(const std::string& name, int robot) const
{
	shared_ptr<RigidBody> link = findJoint(name,robot);
	if (link == nullptr)
    throw std::runtime_error("could not find joint id: " + name);
	return link->body_index;
}

std::string RigidBodyTree::getBodyOrFrameName(int body_or_frame_id) const
{
  if (body_or_frame_id>=0) {
    return bodies[body_or_frame_id]->linkname;
  } else if (body_or_frame_id < -1) {
    return frames[-body_or_frame_id-2]->name;
  } else {
    return "COM";
  }
}

template <typename Scalar>
Matrix<Scalar, Eigen::Dynamic, 1> RigidBodyTree::positionConstraints(const KinematicsCache<Scalar>& cache) const
{
  Matrix<Scalar, Eigen::Dynamic, 1> ret(6*loops.size(), 1);
  for (size_t i = 0; i < loops.size(); i++) {
    { // position constraint
      auto ptA_in_B = transformPoints(cache, Vector3d::Zero(), loops[i].frameA->frame_index, loops[i].frameB->frame_index);
      ret.template middleRows<3>(6 * i) = ptA_in_B;
    }
    { // second position constraint (to constrain orientation)
      auto axis_A_end_in_B = transformPoints(cache, loops[i].axis, loops[i].frameA->frame_index, loops[i].frameB->frame_index);
      ret.template middleRows<3>(6 * i + 3) = axis_A_end_in_B - loops[i].axis;
    }
  }
  return ret;
}

template<typename Scalar>
Matrix<Scalar, Eigen::Dynamic, Eigen::Dynamic> RigidBodyTree::positionConstraintsJacobian(const KinematicsCache<Scalar> &cache, bool in_terms_of_qdot) const {
  Matrix<Scalar, Eigen::Dynamic, Eigen::Dynamic> ret(6 * loops.size(), in_terms_of_qdot ? num_positions : num_velocities);

  for (size_t i = 0; i < loops.size(); i++) {
    // position constraint
    ret.template middleRows<3>(6 * i) = transformPointsJacobian(cache, Vector3d::Zero(), loops[i].frameA->frame_index, loops[i].frameB->frame_index, in_terms_of_qdot);
    // second position constraint (to constrain orientation)
    ret.template middleRows<3>(6 * i + 3) = transformPointsJacobian(cache, loops[i].axis, loops[i].frameA->frame_index, loops[i].frameB->frame_index, in_terms_of_qdot);
  }
  return ret;
}

template<typename Scalar>
Matrix<Scalar, Eigen::Dynamic, 1> RigidBodyTree::positionConstraintsJacDotTimesV(const KinematicsCache<Scalar> &cache) const {
  Matrix<Scalar, Eigen::Dynamic, 1> ret(6 * loops.size(), 1);

  for (size_t i = 0; i < loops.size(); i++) {
    // position constraint
    ret.template middleRows<3>(6 * i) = transformPointsJacobianDotTimesV(cache, Vector3d::Zero(), loops[i].frameA->frame_index, loops[i].frameB->frame_index);
    // second position constraint (to constrain orientation)
    ret.template middleRows<3>(6 * i + 3) = transformPointsJacobianDotTimesV(cache, loops[i].axis, loops[i].frameA->frame_index, loops[i].frameB->frame_index);
  }
  return ret;
}

template <typename DerivedA, typename DerivedB, typename DerivedC>
void RigidBodyTree::jointLimitConstraints(MatrixBase<DerivedA> const & q, MatrixBase<DerivedB> &phi, MatrixBase<DerivedC> &J) const
{
  std::vector<int> finite_min_index;
  std::vector<int> finite_max_index;

  getFiniteIndexes(joint_limit_min, finite_min_index);
  getFiniteIndexes(joint_limit_max, finite_max_index);

  const size_t numFiniteMin = finite_min_index.size();
  const size_t numFiniteMax = finite_max_index.size();

  phi = VectorXd::Zero(numFiniteMin + numFiniteMax);
  J = MatrixXd::Zero(phi.size(), num_positions);
  for (int i = 0; i < numFiniteMin; i++)
  {
    const int fi = finite_min_index[i];
    phi[i] = q[fi] - joint_limit_min[fi];
    J(i, fi) = 1.0;
  }

  for (int i = 0; i < numFiniteMax; i++)
  {
    const int fi = finite_max_index[i];
    phi[i + numFiniteMin] = joint_limit_max[fi] - q[fi];
    J(i + numFiniteMin, fi) = -1.0;
  }
}

size_t RigidBodyTree::getNumJointLimitConstraints() const
{
  std::vector<int> finite_min_index;
  std::vector<int> finite_max_index;

  getFiniteIndexes(joint_limit_min, finite_min_index);
  getFiniteIndexes(joint_limit_max, finite_max_index);

  return finite_min_index.size() + finite_max_index.size();
}

size_t RigidBodyTree::getNumPositionConstraints() const
{
  return loops.size()*6;
}


void RigidBodyTree::addFrame(const std::shared_ptr<RigidBodyFrame>& frame)
{
  frames.push_back(frame);
  frame->frame_index=-(static_cast<int>(frames.size())-1)-2; // yuck!!
}


template DRAKERBM_EXPORT Eigen::Matrix<Eigen::AutoDiffScalar<Eigen::Matrix<double, -1, 1, 0, 73, 1> >, -1, -1, 0, -1, -1> RigidBodyTree::massMatrix<Eigen::AutoDiffScalar<Eigen::Matrix<double, -1, 1, 0, 73, 1> > >(KinematicsCache<Eigen::AutoDiffScalar<Eigen::Matrix<double, -1, 1, 0, 73, 1> > >&) const;
template DRAKERBM_EXPORT Eigen::Matrix<Eigen::AutoDiffScalar<Eigen::Matrix<double, -1, 1, 0, -1, 1> >, -1, -1, 0, -1, -1> RigidBodyTree::massMatrix<Eigen::AutoDiffScalar<Eigen::Matrix<double, -1, 1, 0, -1, 1> > >(KinematicsCache<Eigen::AutoDiffScalar<Eigen::Matrix<double, -1, 1, 0, -1, 1> > >&) const;
template DRAKERBM_EXPORT Eigen::Matrix<double, -1, -1, 0, -1, -1> RigidBodyTree::massMatrix<double>(KinematicsCache<double>&) const;
template DRAKERBM_EXPORT Eigen::Matrix<Eigen::AutoDiffScalar<Eigen::Matrix<double, -1, 1, 0, 73, 1> >, 3, 1, 0, 3, 1> RigidBodyTree::centerOfMass<Eigen::AutoDiffScalar<Eigen::Matrix<double, -1, 1, 0, 73, 1> > >(KinematicsCache<Eigen::AutoDiffScalar<Eigen::Matrix<double, -1, 1, 0, 73, 1> > >&, set<int, less<int>, allocator<int> > const&) const;
template DRAKERBM_EXPORT Eigen::Matrix<Eigen::AutoDiffScalar<Eigen::Matrix<double, -1, 1, 0, -1, 1> >, 3, 1, 0, 3, 1> RigidBodyTree::centerOfMass<Eigen::AutoDiffScalar<Eigen::Matrix<double, -1, 1, 0, -1, 1> > >(KinematicsCache<Eigen::AutoDiffScalar<Eigen::Matrix<double, -1, 1, 0, -1, 1> > >&, set<int, less<int>, allocator<int> > const&) const;
template DRAKERBM_EXPORT Eigen::Matrix<double, 3, 1, 0, 3, 1> RigidBodyTree::centerOfMass<double>(KinematicsCache<double>&, set<int, less<int>, allocator<int> > const&) const;
template DRAKERBM_EXPORT Eigen::Matrix<Eigen::AutoDiffScalar<Eigen::Matrix<double, -1, 1, 0, 73, 1> >, -1, 1, 0, -1, 1> RigidBodyTree::dynamicsBiasTerm<Eigen::AutoDiffScalar<Eigen::Matrix<double, -1, 1, 0, 73, 1> > >(KinematicsCache<Eigen::AutoDiffScalar<Eigen::Matrix<double, -1, 1, 0, 73, 1> > >&, unordered_map<RigidBody const*, Eigen::Matrix<Eigen::AutoDiffScalar<Eigen::Matrix<double, -1, 1, 0, 73, 1> >, 6, 1, 0, 6, 1>, hash<RigidBody const*>, equal_to<RigidBody const*>, Eigen::aligned_allocator<pair<RigidBody const* const, Eigen::Matrix<Eigen::AutoDiffScalar<Eigen::Matrix<double, -1, 1, 0, 73, 1> >, 6, 1, 0, 6, 1> > > > const&, bool) const;
template DRAKERBM_EXPORT Eigen::Matrix<Eigen::AutoDiffScalar<Eigen::Matrix<double, -1, 1, 0, -1, 1> >, -1, 1, 0, -1, 1> RigidBodyTree::dynamicsBiasTerm<Eigen::AutoDiffScalar<Eigen::Matrix<double, -1, 1, 0, -1, 1> > >(KinematicsCache<Eigen::AutoDiffScalar<Eigen::Matrix<double, -1, 1, 0, -1, 1> > >&, unordered_map<RigidBody const*, Eigen::Matrix<Eigen::AutoDiffScalar<Eigen::Matrix<double, -1, 1, 0, -1, 1> >, 6, 1, 0, 6, 1>, hash<RigidBody const*>, equal_to<RigidBody const*>, Eigen::aligned_allocator<pair<RigidBody const* const, Eigen::Matrix<Eigen::AutoDiffScalar<Eigen::Matrix<double, -1, 1, 0, -1, 1> >, 6, 1, 0, 6, 1> > > > const&, bool) const;
template DRAKERBM_EXPORT Eigen::Matrix<double, -1, 1, 0, -1, 1> RigidBodyTree::dynamicsBiasTerm<double>(KinematicsCache<double>&, unordered_map<RigidBody const*, Eigen::Matrix<double, 6, 1, 0, 6, 1>, hash<RigidBody const*>, equal_to<RigidBody const*>, Eigen::aligned_allocator<pair<RigidBody const* const, Eigen::Matrix<double, 6, 1, 0, 6, 1> > > > const&, bool) const;
template DRAKERBM_EXPORT Eigen::Matrix<Eigen::AutoDiffScalar<Eigen::Matrix<double, -1, 1, 0, 73, 1> >, 6, -1, 0, 6, -1> RigidBodyTree::geometricJacobian<Eigen::AutoDiffScalar<Eigen::Matrix<double, -1, 1, 0, 73, 1> > >(KinematicsCache<Eigen::AutoDiffScalar<Eigen::Matrix<double, -1, 1, 0, 73, 1> > > const&, int, int, int, bool, vector<int, allocator<int> >*) const;
template DRAKERBM_EXPORT Eigen::Matrix<Eigen::AutoDiffScalar<Eigen::Matrix<double, -1, 1, 0, -1, 1> >, 6, -1, 0, 6, -1> RigidBodyTree::geometricJacobian<Eigen::AutoDiffScalar<Eigen::Matrix<double, -1, 1, 0, -1, 1> > >(KinematicsCache<Eigen::AutoDiffScalar<Eigen::Matrix<double, -1, 1, 0, -1, 1> > > const&, int, int, int, bool, vector<int, allocator<int> >*) const;
template DRAKERBM_EXPORT Eigen::Matrix<double, 6, -1, 0, 6, -1> RigidBodyTree::geometricJacobian<double>(KinematicsCache<double> const&, int, int, int, bool, vector<int, allocator<int> >*) const;
template DRAKERBM_EXPORT Eigen::Transform<Eigen::AutoDiffScalar<Eigen::Matrix<double, -1, 1, 0, 73, 1> >, 3, 1, 0> RigidBodyTree::relativeTransform<Eigen::AutoDiffScalar<Eigen::Matrix<double, -1, 1, 0, 73, 1> > >(KinematicsCache<Eigen::AutoDiffScalar<Eigen::Matrix<double, -1, 1, 0, 73, 1> > > const&, int, int) const;
template DRAKERBM_EXPORT Eigen::Transform<Eigen::AutoDiffScalar<Eigen::Matrix<double, -1, 1, 0, -1, 1> >, 3, 1, 0> RigidBodyTree::relativeTransform<Eigen::AutoDiffScalar<Eigen::Matrix<double, -1, 1, 0, -1, 1> > >(KinematicsCache<Eigen::AutoDiffScalar<Eigen::Matrix<double, -1, 1, 0, -1, 1> > > const&, int, int) const;
template DRAKERBM_EXPORT Eigen::Transform<double, 3, 1, 0> RigidBodyTree::relativeTransform<double>(KinematicsCache<double> const&, int, int) const;
template DRAKERBM_EXPORT Eigen::Matrix<Eigen::AutoDiffScalar<Eigen::Matrix<double, -1, 1, 0, 73, 1> >, 3, -1, 0, 3, -1> RigidBodyTree::centerOfMassJacobian<Eigen::AutoDiffScalar<Eigen::Matrix<double, -1, 1, 0, 73, 1> > >(KinematicsCache<Eigen::AutoDiffScalar<Eigen::Matrix<double, -1, 1, 0, 73, 1> > >&, set<int, less<int>, allocator<int> > const&, bool) const;
template DRAKERBM_EXPORT Eigen::Matrix<Eigen::AutoDiffScalar<Eigen::Matrix<double, -1, 1, 0, -1, 1> >, 3, -1, 0, 3, -1> RigidBodyTree::centerOfMassJacobian<Eigen::AutoDiffScalar<Eigen::Matrix<double, -1, 1, 0, -1, 1> > >(KinematicsCache<Eigen::AutoDiffScalar<Eigen::Matrix<double, -1, 1, 0, -1, 1> > >&, set<int, less<int>, allocator<int> > const&, bool) const;
template DRAKERBM_EXPORT Eigen::Matrix<double, 3, -1, 0, 3, -1> RigidBodyTree::centerOfMassJacobian<double>(KinematicsCache<double>&, set<int, less<int>, allocator<int> > const&, bool) const;
template DRAKERBM_EXPORT Eigen::Matrix<Eigen::AutoDiffScalar<Eigen::Matrix<double, -1, 1, 0, 73, 1> >, 6, -1, 0, 6, -1> RigidBodyTree::centroidalMomentumMatrix<Eigen::AutoDiffScalar<Eigen::Matrix<double, -1, 1, 0, 73, 1> > >(KinematicsCache<Eigen::AutoDiffScalar<Eigen::Matrix<double, -1, 1, 0, 73, 1> > >&, set<int, less<int>, allocator<int> > const&, bool) const;
template DRAKERBM_EXPORT Eigen::Matrix<Eigen::AutoDiffScalar<Eigen::Matrix<double, -1, 1, 0, -1, 1> >, 6, -1, 0, 6, -1> RigidBodyTree::centroidalMomentumMatrix<Eigen::AutoDiffScalar<Eigen::Matrix<double, -1, 1, 0, -1, 1> > >(KinematicsCache<Eigen::AutoDiffScalar<Eigen::Matrix<double, -1, 1, 0, -1, 1> > >&, set<int, less<int>, allocator<int> > const&, bool) const;
template DRAKERBM_EXPORT Eigen::Matrix<double, 6, -1, 0, 6, -1> RigidBodyTree::centroidalMomentumMatrix<double>(KinematicsCache<double>&, set<int, less<int>, allocator<int> > const&, bool) const;
template DRAKERBM_EXPORT Eigen::Matrix<Eigen::AutoDiffScalar<Eigen::Matrix<double, -1, 1, 0, 73, 1> >, -1, -1, 0, -1, -1> RigidBodyTree::forwardKinPositionGradient<Eigen::AutoDiffScalar<Eigen::Matrix<double, -1, 1, 0, 73, 1> > >(KinematicsCache<Eigen::AutoDiffScalar<Eigen::Matrix<double, -1, 1, 0, 73, 1> > > const&, int, int, int) const;
template DRAKERBM_EXPORT Eigen::Matrix<Eigen::AutoDiffScalar<Eigen::Matrix<double, -1, 1, 0, -1, 1> >, -1, -1, 0, -1, -1> RigidBodyTree::forwardKinPositionGradient<Eigen::AutoDiffScalar<Eigen::Matrix<double, -1, 1, 0, -1, 1> > >(KinematicsCache<Eigen::AutoDiffScalar<Eigen::Matrix<double, -1, 1, 0, -1, 1> > > const&, int, int, int) const;
template DRAKERBM_EXPORT Eigen::Matrix<double, -1, -1, 0, -1, -1> RigidBodyTree::forwardKinPositionGradient<double>(KinematicsCache<double> const&, int, int, int) const;
template DRAKERBM_EXPORT Eigen::Matrix<Eigen::AutoDiffScalar<Eigen::Matrix<double, -1, 1, 0, 73, 1> >, 6, 1, 0, 6, 1> RigidBodyTree::geometricJacobianDotTimesV<Eigen::AutoDiffScalar<Eigen::Matrix<double, -1, 1, 0, 73, 1> > >(KinematicsCache<Eigen::AutoDiffScalar<Eigen::Matrix<double, -1, 1, 0, 73, 1> > > const&, int, int, int) const;
template DRAKERBM_EXPORT Eigen::Matrix<Eigen::AutoDiffScalar<Eigen::Matrix<double, -1, 1, 0, -1, 1> >, 6, 1, 0, 6, 1> RigidBodyTree::geometricJacobianDotTimesV<Eigen::AutoDiffScalar<Eigen::Matrix<double, -1, 1, 0, -1, 1> > >(KinematicsCache<Eigen::AutoDiffScalar<Eigen::Matrix<double, -1, 1, 0, -1, 1> > > const&, int, int, int) const;
template DRAKERBM_EXPORT Eigen::Matrix<double, 6, 1, 0, 6, 1> RigidBodyTree::geometricJacobianDotTimesV<double>(KinematicsCache<double> const&, int, int, int) const;
template DRAKERBM_EXPORT Eigen::Matrix<Eigen::AutoDiffScalar<Eigen::Matrix<double, -1, 1, 0, 73, 1> >, 3, 1, 0, 3, 1> RigidBodyTree::centerOfMassJacobianDotTimesV<Eigen::AutoDiffScalar<Eigen::Matrix<double, -1, 1, 0, 73, 1> > >(KinematicsCache<Eigen::AutoDiffScalar<Eigen::Matrix<double, -1, 1, 0, 73, 1> > >&, set<int, less<int>, allocator<int> > const&) const;
template DRAKERBM_EXPORT Eigen::Matrix<Eigen::AutoDiffScalar<Eigen::Matrix<double, -1, 1, 0, -1, 1> >, 3, 1, 0, 3, 1> RigidBodyTree::centerOfMassJacobianDotTimesV<Eigen::AutoDiffScalar<Eigen::Matrix<double, -1, 1, 0, -1, 1> > >(KinematicsCache<Eigen::AutoDiffScalar<Eigen::Matrix<double, -1, 1, 0, -1, 1> > >&, set<int, less<int>, allocator<int> > const&) const;
template DRAKERBM_EXPORT Eigen::Matrix<double, 3, 1, 0, 3, 1> RigidBodyTree::centerOfMassJacobianDotTimesV<double>(KinematicsCache<double>&, set<int, less<int>, allocator<int> > const&) const;
template DRAKERBM_EXPORT Eigen::Matrix<Eigen::AutoDiffScalar<Eigen::Matrix<double, -1, 1, 0, 73, 1> >, 6, 1, 0, 6, 1> RigidBodyTree::centroidalMomentumMatrixDotTimesV<Eigen::AutoDiffScalar<Eigen::Matrix<double, -1, 1, 0, 73, 1> > >(KinematicsCache<Eigen::AutoDiffScalar<Eigen::Matrix<double, -1, 1, 0, 73, 1> > >&, set<int, less<int>, allocator<int> > const&) const;
template DRAKERBM_EXPORT Eigen::Matrix<Eigen::AutoDiffScalar<Eigen::Matrix<double, -1, 1, 0, -1, 1> >, 6, 1, 0, 6, 1> RigidBodyTree::centroidalMomentumMatrixDotTimesV<Eigen::AutoDiffScalar<Eigen::Matrix<double, -1, 1, 0, -1, 1> > >(KinematicsCache<Eigen::AutoDiffScalar<Eigen::Matrix<double, -1, 1, 0, -1, 1> > >&, set<int, less<int>, allocator<int> > const&) const;
template DRAKERBM_EXPORT Eigen::Matrix<double, 6, 1, 0, 6, 1> RigidBodyTree::centroidalMomentumMatrixDotTimesV<double>(KinematicsCache<double>&, set<int, less<int>, allocator<int> > const&) const;
template DRAKERBM_EXPORT Eigen::Matrix<double, -1, 1, 0, -1, 1> RigidBodyTree::positionConstraints<double>(KinematicsCache<double> const&) const;
template DRAKERBM_EXPORT Eigen::Matrix<double, -1, -1, 0, -1, -1> RigidBodyTree::positionConstraintsJacobian<double>(KinematicsCache<double> const&, bool) const;
template DRAKERBM_EXPORT Eigen::Matrix<double, -1, 1, 0, -1, 1> RigidBodyTree::positionConstraintsJacDotTimesV<double>(KinematicsCache<double> const&) const;
template DRAKERBM_EXPORT void RigidBodyTree::jointLimitConstraints<Eigen::Matrix<double, -1, 1, 0, -1, 1>, Eigen::Matrix<double, -1, 1, 0, -1, 1>, Eigen::Matrix<double, -1, -1, 0, -1, -1> >(Eigen::MatrixBase<Eigen::Matrix<double, -1, 1, 0, -1, 1> > const&, Eigen::MatrixBase<Eigen::Matrix<double, -1, 1, 0, -1, 1> >&, Eigen::MatrixBase<Eigen::Matrix<double, -1, -1, 0, -1, -1> >&) const;
template DRAKERBM_EXPORT Eigen::Matrix<double, 6, 1, 0, 6, 1> RigidBodyTree::relativeTwist<double>(KinematicsCache<double> const&, int, int, int) const;
template DRAKERBM_EXPORT Eigen::Matrix<double, 6, -1, 0, 6, -1> RigidBodyTree::worldMomentumMatrix<double>(KinematicsCache<double>&, set<int, less<int>, allocator<int> > const&, bool) const;
template DRAKERBM_EXPORT Eigen::Matrix<double, 6, 1, 0, 6, 1> RigidBodyTree::transformSpatialAcceleration<double>(KinematicsCache<double> const&, Eigen::Matrix<double, 6, 1, 0, 6, 1> const&, int, int, int, int) const;
template DRAKERBM_EXPORT Eigen::Matrix<double, 6, 1, 0, 6, 1> RigidBodyTree::worldMomentumMatrixDotTimesV<double>(KinematicsCache<double>&, set<int, less<int>, allocator<int> > const&) const;
template DRAKERBM_EXPORT Eigen::Matrix<double, -1, 1, 0, -1, 1> RigidBodyTree::inverseDynamics<double>(KinematicsCache<double>&, unordered_map<RigidBody const*, Eigen::Matrix<double, 6, 1, 0, 6, 1>, hash<RigidBody const*>, equal_to<RigidBody const*>, Eigen::aligned_allocator<pair<RigidBody const* const, Eigen::Matrix<double, 6, 1, 0, 6, 1> > > > const&, Eigen::Matrix<double, -1, 1, 0, -1, 1> const&, bool) const;
template DRAKERBM_EXPORT void RigidBodyTree::jointLimitConstraints<Eigen::Map<Eigen::Matrix<double, -1, 1, 0, -1, 1>, 0, Eigen::Stride<0, 0> >, Eigen::Map<Eigen::Matrix<double, -1, 1, 0, -1, 1>, 0, Eigen::Stride<0, 0> >, Eigen::Map<Eigen::Matrix<double, -1, -1, 0, -1, -1>, 0, Eigen::Stride<0, 0> > >(Eigen::MatrixBase<Eigen::Map<Eigen::Matrix<double, -1, 1, 0, -1, 1>, 0, Eigen::Stride<0, 0> > > const&, Eigen::MatrixBase<Eigen::Map<Eigen::Matrix<double, -1, 1, 0, -1, 1>, 0, Eigen::Stride<0, 0> > >&, Eigen::MatrixBase<Eigen::Map<Eigen::Matrix<double, -1, -1, 0, -1, -1>, 0, Eigen::Stride<0, 0> > >&) const;
template DRAKERBM_EXPORT pair<Eigen::Matrix<double, 3, 1, 0, 3, 1>, double> RigidBodyTree::resolveCenterOfPressure<Eigen::Matrix<double, 3, 1, 0, 3, 1>, Eigen::Matrix<double, 3, 1, 0, 3, 1> >(KinematicsCache<double> const&, vector<ForceTorqueMeasurement, allocator<ForceTorqueMeasurement> > const&, Eigen::MatrixBase<Eigen::Matrix<double, 3, 1, 0, 3, 1> > const&, Eigen::MatrixBase<Eigen::Matrix<double, 3, 1, 0, 3, 1> > const&) const;
template DRAKERBM_EXPORT Eigen::Matrix<Eigen::AutoDiffScalar<Eigen::Matrix<double, -1, 1, 0, 73, 1> >, -1, -1, 0, -1, -1> RigidBodyTree::transformPointsJacobian<Eigen::AutoDiffScalar<Eigen::Matrix<double, -1, 1, 0, 73, 1> >, Eigen::Matrix<double, 3, -1, 0, 3, -1> >(KinematicsCache<Eigen::AutoDiffScalar<Eigen::Matrix<double, -1, 1, 0, 73, 1> > > const&, Eigen::MatrixBase<Eigen::Matrix<double, 3, -1, 0, 3, -1> > const&, int, int, bool) const;
template DRAKERBM_EXPORT Eigen::Matrix<Eigen::AutoDiffScalar<Eigen::Matrix<double, -1, 1, 0, -1, 1> >, -1, -1, 0, -1, -1> RigidBodyTree::transformPointsJacobian<Eigen::AutoDiffScalar<Eigen::Matrix<double, -1, 1, 0, -1, 1> >, Eigen::Matrix<double, 3, -1, 0, 3, -1> >(KinematicsCache<Eigen::AutoDiffScalar<Eigen::Matrix<double, -1, 1, 0, -1, 1> > > const&, Eigen::MatrixBase<Eigen::Matrix<double, 3, -1, 0, 3, -1> > const&, int, int, bool) const;
template DRAKERBM_EXPORT Eigen::Matrix<double, -1, -1, 0, -1, -1> RigidBodyTree::transformPointsJacobian<double, Eigen::Matrix<double, 3, -1, 0, 3, -1> >(KinematicsCache<double> const&, Eigen::MatrixBase<Eigen::Matrix<double, 3, -1, 0, 3, -1> > const&, int, int, bool) const;
template DRAKERBM_EXPORT Eigen::Matrix<double, -1, 1, 0, -1, 1> RigidBodyTree::transformPointsJacobianDotTimesV<double, Eigen::Matrix<double, 3, -1, 0, 3, -1> >(KinematicsCache<double> const&, Eigen::MatrixBase<Eigen::Matrix<double, 3, -1, 0, 3, -1> > const&, int, int) const;
template DRAKERBM_EXPORT Eigen::Matrix<double, 4, -1, 0, 4, -1> RigidBodyTree::relativeQuaternionJacobian<double>(KinematicsCache<double> const&, int, int, bool) const;
template DRAKERBM_EXPORT Eigen::Matrix<double, 3, -1, 0, 3, -1> RigidBodyTree::relativeRollPitchYawJacobian<double>(KinematicsCache<double> const&, int, int, bool) const;
template DRAKERBM_EXPORT Eigen::Matrix<double, -1, 1, 0, -1, 1> RigidBodyTree::relativeQuaternionJacobianDotTimesV<double>(KinematicsCache<double> const&, int, int) const;
template DRAKERBM_EXPORT Eigen::Matrix<double, -1, 1, 0, -1, 1> RigidBodyTree::relativeRollPitchYawJacobianDotTimesV<double>(KinematicsCache<double> const&, int, int) const;
template DRAKERBM_EXPORT Eigen::Matrix<double, -1, -1, 0, -1, -1> RigidBodyTree::transformPointsJacobian<double, Eigen::Matrix<double, 3, 1, 0, 3, 1> >(KinematicsCache<double> const&, Eigen::MatrixBase<Eigen::Matrix<double, 3, 1, 0, 3, 1> > const&, int, int, bool) const;
template DRAKERBM_EXPORT Eigen::Matrix<double, -1, 1, 0, -1, 1> RigidBodyTree::transformPointsJacobianDotTimesV<double, Eigen::Matrix<double, 3, 1, 0, 3, 1> >(KinematicsCache<double> const&, Eigen::MatrixBase<Eigen::Matrix<double, 3, 1, 0, 3, 1> > const&, int, int) const;
template DRAKERBM_EXPORT Eigen::Matrix<double, -1, -1, 0, -1, -1> RigidBodyTree::transformPointsJacobian<double, Eigen::Block<Eigen::Matrix<double, 3, -1, 0, 3, -1>, 3, 1, true> >(KinematicsCache<double> const&, Eigen::MatrixBase<Eigen::Block<Eigen::Matrix<double, 3, -1, 0, 3, -1>, 3, 1, true> > const&, int, int, bool) const;
template DRAKERBM_EXPORT Eigen::Matrix<Eigen::AutoDiffScalar<Eigen::Matrix<double, -1, 1, 0, -1, 1> >, -1, 1, 0, -1, 1> RigidBodyTree::relativeRollPitchYawJacobianDotTimesV<Eigen::AutoDiffScalar<Eigen::Matrix<double, -1, 1, 0, -1, 1> > >(KinematicsCache<Eigen::AutoDiffScalar<Eigen::Matrix<double, -1, 1, 0, -1, 1> > > const&, int, int) const;
template DRAKERBM_EXPORT Eigen::Matrix<Eigen::AutoDiffScalar<Eigen::Matrix<double, -1, 1, 0, 73, 1> >, -1, -1, 0, -1, -1> RigidBodyTree::transformPointsJacobian<Eigen::AutoDiffScalar<Eigen::Matrix<double, -1, 1, 0, 73, 1> >, Eigen::Map<Eigen::Matrix<double, 3, -1, 0, 3, -1> const, 0, Eigen::Stride<0, 0> > >(KinematicsCache<Eigen::AutoDiffScalar<Eigen::Matrix<double, -1, 1, 0, 73, 1> > > const&, Eigen::MatrixBase<Eigen::Map<Eigen::Matrix<double, 3, -1, 0, 3, -1> const, 0, Eigen::Stride<0, 0> > > const&, int, int, bool) const;
template DRAKERBM_EXPORT Eigen::Matrix<Eigen::AutoDiffScalar<Eigen::Matrix<double, -1, 1, 0, -1, 1> >, -1, -1, 0, -1, -1> RigidBodyTree::transformPointsJacobian<Eigen::AutoDiffScalar<Eigen::Matrix<double, -1, 1, 0, -1, 1> >, Eigen::Map<Eigen::Matrix<double, 3, -1, 0, 3, -1> const, 0, Eigen::Stride<0, 0> > >(KinematicsCache<Eigen::AutoDiffScalar<Eigen::Matrix<double, -1, 1, 0, -1, 1> > > const&, Eigen::MatrixBase<Eigen::Map<Eigen::Matrix<double, 3, -1, 0, 3, -1> const, 0, Eigen::Stride<0, 0> > > const&, int, int, bool) const;
template DRAKERBM_EXPORT Eigen::Matrix<double, -1, -1, 0, -1, -1> RigidBodyTree::transformPointsJacobian<double, Eigen::Map<Eigen::Matrix<double, 3, -1, 0, 3, -1> const, 0, Eigen::Stride<0, 0> > >(KinematicsCache<double> const&, Eigen::MatrixBase<Eigen::Map<Eigen::Matrix<double, 3, -1, 0, 3, -1> const, 0, Eigen::Stride<0, 0> > > const&, int, int, bool) const;
template DRAKERBM_EXPORT Eigen::Matrix<Eigen::AutoDiffScalar<Eigen::Matrix<double, -1, 1, 0, 73, 1> >, 4, -1, 0, 4, -1> RigidBodyTree::relativeQuaternionJacobian<Eigen::AutoDiffScalar<Eigen::Matrix<double, -1, 1, 0, 73, 1> > >(KinematicsCache<Eigen::AutoDiffScalar<Eigen::Matrix<double, -1, 1, 0, 73, 1> > > const&, int, int, bool) const;
template DRAKERBM_EXPORT Eigen::Matrix<Eigen::AutoDiffScalar<Eigen::Matrix<double, -1, 1, 0, -1, 1> >, 4, -1, 0, 4, -1> RigidBodyTree::relativeQuaternionJacobian<Eigen::AutoDiffScalar<Eigen::Matrix<double, -1, 1, 0, -1, 1> > >(KinematicsCache<Eigen::AutoDiffScalar<Eigen::Matrix<double, -1, 1, 0, -1, 1> > > const&, int, int, bool) const;
template DRAKERBM_EXPORT Eigen::Matrix<Eigen::AutoDiffScalar<Eigen::Matrix<double, -1, 1, 0, 73, 1> >, 3, -1, 0, 3, -1> RigidBodyTree::relativeRollPitchYawJacobian<Eigen::AutoDiffScalar<Eigen::Matrix<double, -1, 1, 0, 73, 1> > >(KinematicsCache<Eigen::AutoDiffScalar<Eigen::Matrix<double, -1, 1, 0, 73, 1> > > const&, int, int, bool) const;
template DRAKERBM_EXPORT Eigen::Matrix<Eigen::AutoDiffScalar<Eigen::Matrix<double, -1, 1, 0, -1, 1> >, 3, -1, 0, 3, -1> RigidBodyTree::relativeRollPitchYawJacobian<Eigen::AutoDiffScalar<Eigen::Matrix<double, -1, 1, 0, -1, 1> > >(KinematicsCache<Eigen::AutoDiffScalar<Eigen::Matrix<double, -1, 1, 0, -1, 1> > > const&, int, int, bool) const;
template DRAKERBM_EXPORT Eigen::Matrix<Eigen::AutoDiffScalar<Eigen::Matrix<double, -1, 1, 0, 73, 1> >, -1, 1, 0, -1, 1> RigidBodyTree::transformPointsJacobianDotTimesV<Eigen::AutoDiffScalar<Eigen::Matrix<double, -1, 1, 0, 73, 1> >, Eigen::Map<Eigen::Matrix<double, 3, -1, 0, 3, -1> const, 0, Eigen::Stride<0, 0> > >(KinematicsCache<Eigen::AutoDiffScalar<Eigen::Matrix<double, -1, 1, 0, 73, 1> > > const&, Eigen::MatrixBase<Eigen::Map<Eigen::Matrix<double, 3, -1, 0, 3, -1> const, 0, Eigen::Stride<0, 0> > > const&, int, int) const;
template DRAKERBM_EXPORT Eigen::Matrix<Eigen::AutoDiffScalar<Eigen::Matrix<double, -1, 1, 0, -1, 1> >, -1, 1, 0, -1, 1> RigidBodyTree::transformPointsJacobianDotTimesV<Eigen::AutoDiffScalar<Eigen::Matrix<double, -1, 1, 0, -1, 1> >, Eigen::Map<Eigen::Matrix<double, 3, -1, 0, 3, -1> const, 0, Eigen::Stride<0, 0> > >(KinematicsCache<Eigen::AutoDiffScalar<Eigen::Matrix<double, -1, 1, 0, -1, 1> > > const&, Eigen::MatrixBase<Eigen::Map<Eigen::Matrix<double, 3, -1, 0, 3, -1> const, 0, Eigen::Stride<0, 0> > > const&, int, int) const;
template DRAKERBM_EXPORT Eigen::Matrix<double, -1, 1, 0, -1, 1> RigidBodyTree::transformPointsJacobianDotTimesV<double, Eigen::Map<Eigen::Matrix<double, 3, -1, 0, 3, -1> const, 0, Eigen::Stride<0, 0> > >(KinematicsCache<double> const&, Eigen::MatrixBase<Eigen::Map<Eigen::Matrix<double, 3, -1, 0, 3, -1> const, 0, Eigen::Stride<0, 0> > > const&, int, int) const;
template DRAKERBM_EXPORT Eigen::Matrix<Eigen::AutoDiffScalar<Eigen::Matrix<double, -1, 1, 0, 73, 1> >, -1, 1, 0, -1, 1> RigidBodyTree::relativeQuaternionJacobianDotTimesV<Eigen::AutoDiffScalar<Eigen::Matrix<double, -1, 1, 0, 73, 1> > >(KinematicsCache<Eigen::AutoDiffScalar<Eigen::Matrix<double, -1, 1, 0, 73, 1> > > const&, int, int) const;
template DRAKERBM_EXPORT Eigen::Matrix<Eigen::AutoDiffScalar<Eigen::Matrix<double, -1, 1, 0, -1, 1> >, -1, 1, 0, -1, 1> RigidBodyTree::relativeQuaternionJacobianDotTimesV<Eigen::AutoDiffScalar<Eigen::Matrix<double, -1, 1, 0, -1, 1> > >(KinematicsCache<Eigen::AutoDiffScalar<Eigen::Matrix<double, -1, 1, 0, -1, 1> > > const&, int, int) const;
template DRAKERBM_EXPORT Eigen::Matrix<Eigen::AutoDiffScalar<Eigen::Matrix<double, -1, 1, 0, 73, 1> >, -1, 1, 0, -1, 1> RigidBodyTree::relativeRollPitchYawJacobianDotTimesV<Eigen::AutoDiffScalar<Eigen::Matrix<double, -1, 1, 0, 73, 1> > >(KinematicsCache<Eigen::AutoDiffScalar<Eigen::Matrix<double, -1, 1, 0, 73, 1> > > const&, int, int) const;<|MERGE_RESOLUTION|>--- conflicted
+++ resolved
@@ -237,15 +237,10 @@
 
 void RigidBodyTree::updateCollisionElements(const RigidBody& body, const Eigen::Transform<double, 3, Eigen::Isometry>& transform_to_world)
 {
-<<<<<<< HEAD
   for (const auto& group : body.collision_element_groups) {
     for (const DrakeCollision::ElementId& element_id: group.second) {
-      collision_model->updateElementWorldTransform(element_id, transform_to_world.matrix());
-    }
-=======
-  for (auto id_iter = body.collision_element_ids.begin(); id_iter != body.collision_element_ids.end(); ++id_iter) {
-    collision_model->updateElementWorldTransform(*id_iter, transform_to_world);
->>>>>>> 17dccf92
+      collision_model->updateElementWorldTransform(element_id, transform_to_world);
+    }
   }
 }
 
