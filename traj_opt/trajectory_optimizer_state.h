--- conflicted
+++ resolved
@@ -5,11 +5,8 @@
 #include <vector>
 
 #include "drake/common/drake_copyable.h"
-<<<<<<< HEAD
 #include "drake/common/eigen_types.h"
-=======
 #include "drake/geometry/query_results/signed_distance_pair.h"
->>>>>>> 1e383382
 #include "drake/multibody/plant/multibody_plant.h"
 #include "drake/systems/framework/diagram.h"
 #include "drake/traj_opt/inverse_dynamics_partials.h"
@@ -48,13 +45,10 @@
     trajectory_data.v.assign(num_steps + 1, VectorX<T>(nv));
     trajectory_data.a.assign(num_steps, VectorX<T>(nv));
     trajectory_data.tau.assign(num_steps, VectorX<T>(nv));
-<<<<<<< HEAD
     mass_matrix.assign(num_steps, MatrixX<T>(nv, nv));
-=======
     // TODO(amcastro-tri): We could allocate contact_jacobian_data here if we
     // knew the number of contacts. For now, we'll defer the allocation to a
     // later stage when the number of contacts is available.
->>>>>>> 1e383382
   }
 
   TrajectoryOptimizerCache(const int num_steps, const Diagram<T>& diagram,
@@ -112,11 +106,10 @@
     bool up_to_date{false};
   } trajectory_data;
 
-<<<<<<< HEAD
   // Storage for dv(t)/dq(t) and dv(t)/dq(t-1)
   VelocityPartials<T> velocity_partials;
   bool velocity_partials_up_to_date{false};
-=======
+
   struct SdfData {
     // sdf_pairs[t], with t=0 to num_steps-1, stores the contact pairs for the
     // t-th step.
@@ -137,15 +130,6 @@
     std::vector<MatrixX<T>> J;
     bool up_to_date{false};
   } contact_jacobian_data;
-
-  // Data used to construct the gradient ∇L and Hessian ∇²L approximation
-  struct DerivativesData {
-    DerivativesData(const int num_steps, const int nv, const int nq)
-        : v_partials(num_steps, nv, nq), id_partials(num_steps, nv, nq) {}
-
-    // Storage for dv(t)/dq(t) and dv(t)/dq(t-1)
-    VelocityPartials<T> v_partials;
->>>>>>> 1e383382
 
   // Storage for dtau(t)/dq(t-1), dtau(t)/dq(t), and dtau(t)/dq(t+1)
   InverseDynamicsPartials<T> inverse_dynamics_partials;
@@ -344,15 +328,12 @@
     cache_.cost_up_to_date = false;
     cache_.gradient_up_to_date = false;
     cache_.hessian_up_to_date = false;
-<<<<<<< HEAD
     cache_.mass_matrix_up_to_date = false;
-
     if (cache_.context_cache) {
       cache_.context_cache->up_to_date = false;
     }
-=======
     cache_.contact_jacobian_data.up_to_date = false;
->>>>>>> 1e383382
+    cache_.sdf_data.up_to_date = false;
   }
 };
 
