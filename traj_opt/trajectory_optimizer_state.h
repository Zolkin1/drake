#pragma once

#include <vector>

#include "drake/common/eigen_types.h"
#include "drake/multibody/plant/multibody_plant.h"
#include "drake/traj_opt/inverse_dynamics_partials.h"
#include "drake/traj_opt/penta_diagonal_matrix.h"
#include "drake/traj_opt/trajectory_optimizer_workspace.h"
#include "drake/traj_opt/velocity_partials.h"

namespace drake {
namespace traj_opt {

using internal::PentaDiagonalMatrix;
using multibody::MultibodyPlant;

/**
 * Struct for holding quantities that are computed from the optimizer state (q),
 * such as generalized velocities (v), accelerations (a), and forces (tau), as
 * well as various derivatives.
 *
 * We separate the trajectory data (v, a, tau) and derivative data (v_partials,
 * id_partials), since we often need to just use the trajectory data, for
 * instance to compute the total cost, without performing expensive updates of
 * the derivative data.
 */
template <typename T>
struct TrajectoryOptimizerCache {
  TrajectoryOptimizerCache(const int num_steps, const int nv, const int nq)
      : derivatives_data(num_steps, nv, nq),
        gradient((num_steps + 1) * nq),
        hessian(num_steps + 1, nq) {
    trajectory_data.v.assign(num_steps + 1, VectorX<T>(nv));
    trajectory_data.a.assign(num_steps, VectorX<T>(nv));
    trajectory_data.tau.assign(num_steps, VectorX<T>(nv));
  }

  // Data used to compute the cost L(q)
  struct TrajectoryData {
    // Generalized velocities at each timestep
    // [v(0), v(1), ..., v(num_steps)]
    std::vector<VectorX<T>> v;

    // Generalized accelerations at each timestep
    // [a(0), a(1), ..., a(num_steps-1)]
    std::vector<VectorX<T>> a;

    // Generalized forces at each timestep
    // [tau(0), tau(1), ..., tau(num_steps-1)]
    std::vector<VectorX<T>> tau;

    bool up_to_date{false};
  } trajectory_data;

  // Data used to construct the gradient ∇L and Hessian ∇²L approximation
  struct DerivativesData {
    DerivativesData(const int num_steps, const int nv, const int nq)
        : v_partials(num_steps, nv, nq), id_partials(num_steps, nv, nq) {}

    // Storage for dv(t)/dq(t) and dv(t)/dq(t-1)
    VelocityPartials<T> v_partials;

    // Storage for dtau(t)/dq(t-1), dtau(t)/dq(t), and dtau(t)/dq(t+1)
    InverseDynamicsPartials<T> id_partials;

    bool up_to_date{false};
  } derivatives_data;

  // The total cost L(q)
  T cost;
  bool cost_up_to_date{false};

  // The gradient of the unconstrained cost ∇L
  VectorX<T> gradient;
  bool gradient_up_to_date{false};

  // Our Hessian approximation of the unconstrained cost ∇²L
  PentaDiagonalMatrix<T> hessian;
  bool hessian_up_to_date{false};
};

template <typename T>
struct ProximalOperatorData {
  // Decision variables (generalized positions) from the {k-1}^th iteration
  std::vector<VectorX<T>> q_last;

  // Diagonal of the Hessian from the {k-1}^th iteration. This is stored as a
  // vector of diagonals, where each diagonal corresponds to a block of size nq,
  // i.e.,
  //
  // H = [C0 D0 E0 0  0  0 ... ]
  //     [B1 C1 D1 E1 0  0 ... ]
  //     [A2 B2 C2 D2 E2 0 ... ]
  //     [ ...             ... ]
  //
  // H_diag = [diag(C0), diag(C1), diag(C2), ...]
  //
  std::vector<VectorX<T>> H_diag;
};

/**
 * Struct for storing the "state" of the trajectory optimizer.
 *
 * The only actual state is the sequence of generalized positions q at each
 * timestep. This class stores that directly, but also a "cache" of other values
 * computed from q, such as generalized velocities and forces at each timesteps,
 * relevant dynamics partials, etc.
 */
template <typename T>
class TrajectoryOptimizerState {
 public:
  /**
   * Constructor which allocates things of the proper sizes.
   *
   * @param num_steps number of timesteps in the optimization problem
   * @param nv number of multibody velocities
   * @param nq number of multipody positions
   */
  TrajectoryOptimizerState(const int num_steps, const MultibodyPlant<T>& plant)
      : workspace(num_steps, plant),
        num_steps_(num_steps),
        nq_(plant.num_positions()),
        cache_(num_steps, plant.num_velocities(), plant.num_positions()) {
    const int nq = plant.num_positions();
    q_.assign(num_steps + 1, VectorX<T>(nq));
    proximal_operator_data_.q_last.assign(num_steps + 1, VectorX<T>(nq));
    proximal_operator_data_.H_diag.assign(num_steps + 1, VectorX<T>::Zero(nq));
  }

  /**
   * Getter for the sequence of generalized positions.
   *
   * @return const std::vector<VectorX<T>>& q
   */
  const std::vector<VectorX<T>>& q() const { return q_; }

  /**
   * Setter for the sequence of generalized positions. Invalidates the cache.
   *
   * @param q sequence of generalized positions at each time step
   */
  void set_q(const std::vector<VectorX<T>>& q) {
    q_ = q;
    invalidate_cache();
  }

  /**
   * Update the sequence of generalized positions, q, by adding
   *
   *    q = q + dq,
   *
   * where dq is a large vector which stacks changes in each q[t].
   *
   * @param dq vector of changes in generalized positions
   */
  void AddToQ(const VectorX<T>& dq) {
    DRAKE_DEMAND(dq.size() == nq_ * (num_steps_ + 1));
    for (int t = 0; t <= num_steps_; ++t) {
      q_[t] += dq.segment(t * nq_, nq_);
    }
    invalidate_cache();
  }

  /**
   * Getter for the cache, containing other values computed from q, such as
   * generalized velocities, forces, and various dynamics derivatives.
   *
   * @return const TrajectoryOptimizerCache& cache
   */
  const TrajectoryOptimizerCache<T>& cache() const { return cache_; }

  /**
   * Get a mutable copy of the cache, containing other values computed from q,
   * such as generalized velocities, forces, and various dynamics derivatives.
   *
   * @return TrajectoryOptimizerCache&
   */
  TrajectoryOptimizerCache<T>& mutable_cache() const { return cache_; }

  /**
   * Scratch space for intermediate computations, to avoid expensive
   * allocations.
   */
  mutable TrajectoryOptimizerWorkspace<T> workspace;

  /**
   * Getter for the decision variables and Hessian diagonal at the previous
   * iteration
   */
  const ProximalOperatorData<T>& proximal_operator_data() const {
    return proximal_operator_data_;
  }

  /**
   * Setter for the proximal operator data (decision variables and Hessian
   * diagonal from the previous iteration).
   *
   * @param q  decision variables at iteration k-1
   * @param H  the Hessian at iteration k-1
   */
  void set_proximal_operator_data(const std::vector<VectorX<T>>& q,
                                  const PentaDiagonalMatrix<T>& H) {
    // Set previous decision variables
    proximal_operator_data_.q_last = q;

    // Set Hessian diagonal
    const std::vector<MatrixX<T>>& C = H.C();
    for (unsigned int t = 0; t < C.size(); ++t) {
      proximal_operator_data_.H_diag[t] = C[t].diagonal();
    }
<<<<<<< HEAD
=======

    invalidate_cache();
>>>>>>> 9aae6526
  }

 private:
  // Number of timesteps in the optimization problem
  const int num_steps_;

  // Number of multibody positions for this system
  const int nq_;

  // Sequence of generalized velocities at each timestep,
  // [q(0), q(1), ..., q(num_steps)]
  // TODO(vincekurtz): consider storing as a single VectorX<T> for better memory
  // layout.
  std::vector<VectorX<T>> q_;

  // Struct to store the diagonal of the Hessian and the decision variables (q)
  // from the previous iteration
  ProximalOperatorData<T> proximal_operator_data_;

  // Storage for all other quantities that are computed from q, and are useful
  // for our calculations
  mutable TrajectoryOptimizerCache<T> cache_;

  // Set all the cache invalidation flags to false
  void invalidate_cache() {
    cache_.trajectory_data.up_to_date = false;
    cache_.derivatives_data.up_to_date = false;
    cache_.cost_up_to_date = false;
    cache_.gradient_up_to_date = false;
    cache_.hessian_up_to_date = false;
  }
};

}  // namespace traj_opt
}  // namespace drake<|MERGE_RESOLUTION|>--- conflicted
+++ resolved
@@ -209,11 +209,8 @@
     for (unsigned int t = 0; t < C.size(); ++t) {
       proximal_operator_data_.H_diag[t] = C[t].diagonal();
     }
-<<<<<<< HEAD
-=======
 
     invalidate_cache();
->>>>>>> 9aae6526
   }
 
  private:
