--- conflicted
+++ resolved
@@ -178,15 +178,6 @@
 }
 
 template <typename T>
-<<<<<<< HEAD
-VectorX<T> PentaDiagonalMatrix<T>::MultiplyBy(const VectorX<T>& v) const {
-  DRAKE_DEMAND(v.size() == rows());
-  const int bs = block_size();
-
-  VectorX<T> result(cols());
-  for (int i = 0; i < block_rows(); ++i) {
-    auto result_block = result.segment(i * bs, bs);
-=======
 void PentaDiagonalMatrix<T>::MultiplyBy(const VectorX<T>& v,
                                               VectorX<T>* result) const {
   DRAKE_DEMAND(v.size() == rows());
@@ -195,7 +186,6 @@
 
   for (int i = 0; i < block_rows(); ++i) {
     auto result_block = result->segment(i * bs, bs);
->>>>>>> 9aae6526
 
     // Diagonal blocks are always present
     result_block = C_[i] * v.segment(i * bs, bs);
@@ -214,10 +204,6 @@
       result_block += E_[i] * v.segment((i + 2) * bs, bs);
     }
   }
-<<<<<<< HEAD
-  return result;
-=======
->>>>>>> 9aae6526
 }
 
 }  // namespace internal
