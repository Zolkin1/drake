#pragma once

#include <vector>

#include "drake/common/drake_copyable.h"
#include "drake/common/drake_throw.h"
#include "drake/common/eigen_types.h"

namespace drake {
namespace traj_opt {
namespace internal {

/** A sparse representation of a (square) banded penta-diagonal matrix. Denoting
 with A and B the lower sub-diagonals, with C the matrix's main diagonal and
 with D and E the upper sub-diagonals, a banded penta-diagonal matrix M of n×n
 blocks of size k×k each takes the form:

       [ C₀ D₀ E₀ 0  0  0  0  0 ... 0 ]
       [ B₁ C₁ D₁ E₁ 0  0  0  0 ... 0 ]
       [ A₂ B₂ C₂ D₂ E₂ 0  0  0 ... 0 ]
       [              ...             ]
   M = [              ...             ]
       [ 0 ... Aᵢ Bᵢ Cᵢ Dᵢ Eᵢ 0 ... 0 ]
       [              ...             ]
       [              ...             ]
       [ 0    ...    0 Aₙ₋₁ Bₙ₋₁ Cₙ₋₁ ]

 Notice that all blocks are of the same size k×k and that our indexing notation
 is defined such that the i-th block row is formed by blocks Aᵢ, Bᵢ, Cᵢ, Dᵢ and
 Eᵢ. Notice that blocks A₀, B₀, A₁, Eₙ₋₂, Dₙ₋₁, Eₙ₋₁ are not part of the matrix.
 However this class does store them and initializes them to zero for convenience
 when writting alorithms that operate on this matrix. */
template <typename T>
class PentaDiagonalMatrix {
 public:
  DRAKE_DEFAULT_COPY_AND_MOVE_AND_ASSIGN(PentaDiagonalMatrix);

  /* Constructor for a pentadiagonal matrix with num_blocks rows/columns blocks
  of size block_size x block_size each. That is, the main diagonal vector C()
  will have size num_blocks and rows() will equal num_blocks*block_size.

  The matrix will be symmetric if is_symmetric is true.

  @note Block Matrices in each diagonal initialized to zero, including A₀, B₀,
  A₁, Eₙ₋₂, Dₙ₋₁, Eₙ₋₁. */
  PentaDiagonalMatrix(int num_blocks, int block_size, bool is_symmetric = true);

  /* Constructs a pentadiagonal matrix from the given diagonals as described in
  this class's main documentation. The size n of the matrix is given by the size
  of the diagonal vectors, all required to be of the same size.

  @pre All vectors A, B, C, D and E must have the same size.
  @pre All blocks must be square of the same size k×k. This invariant is
  verified only in Debug builds.

  @note Notice that we use pass-by-copy semantics. This is to allow move
  semantics (with std::move) to avoid unnecessary heap allocation and copies
  when making a new matrix object (highly recommended if local copies are not
  needed). */
  PentaDiagonalMatrix(std::vector<MatrixX<T>> A, std::vector<MatrixX<T>> B,
                      std::vector<MatrixX<T>> C, std::vector<MatrixX<T>> D,
                      std::vector<MatrixX<T>> E);

  /* Convenience constructor for a symmetric penta-diagonal matrix. That is,
   Eᵢ = Aᵢ₊₂ᵀ and Dᵢ = Bᵢ₊₁ᵀ. Only the lower triangular part of Cᵢ is used,
   whether Cᵢ is symmetric or not.

   @pre All vectors A, B, C, D and E must have the same size.
   @pre All blocks must be square of the same size k×k. This invariant is
   verified only in Debug builds.

   @note Notice that we use pass-by-copy semantics. This is to allow move
   semantics (with std::move) to avoid unnecessary heap allocation and copies
   when making a new matrix object (highly recommended if local copies are not
   needed). */
  PentaDiagonalMatrix(std::vector<MatrixX<T>> A, std::vector<MatrixX<T>> B,
                      std::vector<MatrixX<T>> C);

  /* Copy the lower triangular part of this matrix to the upper triangular part,
   i.e., Eᵢ = Aᵢ₊₂ᵀ and Dᵢ = Bᵢ₊₁ᵀ, to make this a symmetric matrix.

   @pre All vectors A, B, C, D and E must have the same size.
   @pre All blocks must be square of the same size k×k. This invariant is
   verified only in Debug builds. */
  void MakeSymmetric();

  static PentaDiagonalMatrix<T> MakeIdentity(int num_blocks, int block_size);
<<<<<<< HEAD

  static PentaDiagonalMatrix<T> MakeSymmetricFromLowerDense(const MatrixX<T>& M,
                                                            int num_blocks,
                                                            int block_size);

=======

  static PentaDiagonalMatrix<T> MakeSymmetricFromLowerDense(const MatrixX<T>& M,
                                                            int num_blocks,
                                                            int block_size);

>>>>>>> e94b2805
  MatrixX<T> MakeDense() const;

  // The size k of each of the blocks in the diagonals. All blocks have the same
  // size k x k.
  int block_size() const { return A_.size() == 0 ? 0 : A_[0].rows(); }

  // Returns the total number of rows.
  int rows() const { return block_rows() * block_size(); }

  // Returns the total number of columns.
  int cols() const { return rows(); }

  // Returns the number of blocks in each row.
  int block_rows() const { return C_.size(); }

  // Returns the number of blocks in each column.
  int block_cols() const { return block_rows(); }

  // Returns a reference to the second lower diagonal.
  const std::vector<MatrixX<T>>& A() const { return A_; }

  // Mutable version of A().
  // @warning makes the matrix non-symmetric
  std::vector<MatrixX<T>>& mutable_A() {
    is_symmetric_ = false;
    return A_;
  }

  // Returns a reference to the first lower diagonal.
  const std::vector<MatrixX<T>>& B() const { return B_; }

  // Mutable version of B().
  // @warning makes the matrix non-symmetric
  std::vector<MatrixX<T>>& mutable_B() {
    is_symmetric_ = false;
    return B_;
  }

  // Returns a reference to the main diagonal.
  const std::vector<MatrixX<T>>& C() const { return C_; }

  // Mutable version of C().
  // @warning makes the matrix non-symmetric
  std::vector<MatrixX<T>>& mutable_C() {
    is_symmetric_ = false;
    return C_;
  }

  // Returns a reference to the first upper diagonal.
  const std::vector<MatrixX<T>>& D() const { return D_; }

  // Mutable version of D().
  // @pre matrix is not symmetric.
  std::vector<MatrixX<T>>& mutable_D() {
    DRAKE_THROW_UNLESS(!is_symmetric());
    return D_;
  }

  // Returns a reference to the second upper diagonal.
  const std::vector<MatrixX<T>>& E() const { return E_; }

  // Mutable version of E().
  // @pre matrix is not symmetric.
  std::vector<MatrixX<T>>& mutable_E() {
    DRAKE_THROW_UNLESS(!is_symmetric());
    return E_;
  }

  bool is_symmetric() const { return is_symmetric_; }

 private:
  static bool VerifyAllBlocksOfSameSize(const std::vector<MatrixX<T>>& X,
                                        int size);
  bool VerifySizes() const;

  std::vector<MatrixX<T>> A_;
  std::vector<MatrixX<T>> B_;
  std::vector<MatrixX<T>> C_;
  std::vector<MatrixX<T>> D_;
  std::vector<MatrixX<T>> E_;
  bool is_symmetric_{false};
};

}  // namespace internal
}  // namespace traj_opt
}  // namespace drake<|MERGE_RESOLUTION|>--- conflicted
+++ resolved
@@ -85,19 +85,11 @@
   void MakeSymmetric();
 
   static PentaDiagonalMatrix<T> MakeIdentity(int num_blocks, int block_size);
-<<<<<<< HEAD
 
   static PentaDiagonalMatrix<T> MakeSymmetricFromLowerDense(const MatrixX<T>& M,
                                                             int num_blocks,
                                                             int block_size);
 
-=======
-
-  static PentaDiagonalMatrix<T> MakeSymmetricFromLowerDense(const MatrixX<T>& M,
-                                                            int num_blocks,
-                                                            int block_size);
-
->>>>>>> e94b2805
   MatrixX<T> MakeDense() const;
 
   // The size k of each of the blocks in the diagonals. All blocks have the same
