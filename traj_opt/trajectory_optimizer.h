#pragma once

#include <memory>
#include <vector>

#include "drake/common/eigen_types.h"
#include "drake/multibody/plant/multibody_plant.h"
#include "drake/traj_opt/problem_data.h"
#include "drake/traj_opt/problem_definition.h"
#include "drake/traj_opt/trajectory_optimizer_workspace.h"

namespace drake {
namespace traj_opt {

using Eigen::VectorXd;
using multibody::MultibodyPlant;
using systems::Context;

class TrajectoryOptimizer {
 public:
  /**
   * Construct a new Trajectory Optimizer object.
   *
   * @param plant A model of the system that we're trying to find an optimal
   *              trajectory for.
   * @param prob Problem definition, including cost, initial and target states,
   *             etc.
   */
  TrajectoryOptimizer(const MultibodyPlant<double>* plant,
                      const ProblemDefinition& prob);

  /**
   * Convienience function to get the timestep of this optimization problem.
   *
   * @return double dt, the time step for this optimization problem
   */
  double time_step() const { return plant_->time_step(); }

  /**
   * Convienience function to get the time horizon (T) of this optimization
   * problem.
   *
   * @return int the number of time steps in the optimal trajectory.
   */
  int num_steps() const { return prob_.num_steps; }

  /**
   * Convienience function to get a const reference to the multibody plant that
   * we are optimizing over.
   *
   * @return const MultibodyPlant<double>&, the plant we're optimizing over.
   */
  const MultibodyPlant<double>& plant() const { return *plant_; }

  /**
   * Compute and return the total (unconstrained) cost of the optimization
   * problem,
   *
   *     L(q) = x_err(T)'*Qf*x_err(T)
   *                + dt*sum_{t=0}^{T-1} x_err(t)'*Q*x_err(t) + u(t)'*R*u(t),
   *
   * where:
   *      x_err(t) = x(t) - x_nom is the state error,
   *      T = num_steps() is the time horizon of the optimization problem,
   *      x(t) = [q(t); v(t)] is the system state at time t,
   *      u(t) are control inputs, and we assume (for now) that u(t) = tau(t),
   *      Q{f} = diag([Qq{f}, Qv{f}]) are a block diagonal PSD state-error
   *       weighting matrices,
   *      R is a PSD control weighting matrix.
   *
   * @param q sequence of generalized positions
   * @param v sequence of generalized velocities (consistent with q)
   * @param tau sequence of generalized forces (consistent with q and v)
   * @return double the total cost
   */
  double CalcCost(const std::vector<VectorXd>& q,
                  const std::vector<VectorXd>& v,
                  const std::vector<VectorXd>& tau) const;

  /**
   * Convienience function which computes the total cost as a function of q directly, 
   * and includes the intermediate computation of v(q) and tau(q).
   * 
   * @param q sequence of generalized positions
   * @return double the total cost
   */
  double CalcCost(const std::vector<VectorXd>& q) const;

  /**
   * Compute a sequence of generalized velocities v from a sequence of
   * generalized positions, where
   *
   *     v_t = (q_t - q_{t-1})/dt            (1)
   *
   * v and q are each vectors of length num_steps+1,
   *
   *     v = [v(0), v(1), v(2), ..., v(num_steps)],
   *     q = [q(0), q(1), q(2), ..., q(num_steps)].
   *
   * Note that v0 = v_init is defined by the initial state of the optimization
   * problem, rather than Equation (1) above.
   *
   * @param q sequence of generalized positions
   * @param v sequence of generalized velocities
   */
  void CalcV(const std::vector<VectorXd>& q, std::vector<VectorXd>* v) const;

  /**
   * Compute a sequence of generalized forces t from sequences of generalized
   * velocities and positions, where generalized forces are defined by the
   * inverse dynamics,
   *
   *    tau_t = M*(v_{t+1}-v_t})/dt + D*v_{t+1} - k(q_t,v_t)
   *                               - (1/dt) *J'*gamma(v_{t+1},q_t).
   *
   * Note that q and v have length num_steps+1,
   *
   *  q = [q(0), q(1), ..., q(num_steps)],
   *  v = [v(0), v(1), ..., v(num_steps)],
   *
   * while tau has length num_steps,
   *
   *  tau = [tau(0), tau(1), ..., tau(num_steps-1)],
   *
   * i.e., tau(t) takes us us from t to t+1.
   *
   * @param q sequence of generalized positions
   * @param v sequence of generalized velocities
   * @param workspace scratch space for intermediate computations
   * @param tau sequence of generalized forces
   */
  void CalcTau(const std::vector<VectorXd>& q, const std::vector<VectorXd>& v,
               TrajectoryOptimizerWorkspace* workspace,
               std::vector<VectorXd>* tau) const;

  /**
<<<<<<< HEAD
   * Compute the gradient of the unconstrained cost L(q) using finite
   * differences.
   *
   * For testing purposes only.
   *
   * TODO(vincekurtz): refactor so this takes the same structure as CalcGradient
   * @param q vector of generalized positions at each timestep
   * @param g a single VectorXd containing the partials of L w.r.t. each
   *          decision variable (q_t[i]).
   */
  void CalcGradientFiniteDiff(const std::vector<VectorXd>& q, EigenPtr<VectorXd> g) const;
=======
   * Compute partial derivatives of the inverse dynamics
   *
   *    tau_t = ID(q_{t-1}, q_t, q_{t+1})
   *
   * and store them in the given GradientData struct.
   *
   * @param q sequence of generalized positions
   * @param v sequence of generalized velocities (computed from q)
   * @param workspace scratch space for intermediate computations
   * @param grad_data struct for holding dtau/dq
   */
  void CalcInverseDynamicsPartials(const std::vector<VectorXd>& q,
                                   const std::vector<VectorXd>& v,
                                   TrajectoryOptimizerWorkspace* workspace,
                                   GradientData* grad_data) const;
>>>>>>> 36512c5e

 private:
  /**
   * Compute partial derivatives of the inverse dynamics
   *
   *    tau_t = ID(q_{t-1}, q_t, q_{t+1})
   *
   * using finite differences.
   *
   * For testing purposes only - this is very inefficient.
   *
   * @param q sequence of generalized positions
   * @param v sequence of generalized velocities (computed from q)
   * @param workspace scratch space for intermediate computations
   * @param grad_data struct for holding dtau/dq
   */
  void CalcInverseDynamicsPartialsFiniteDiff(
      const std::vector<VectorXd>& q, const std::vector<VectorXd>& v,
      TrajectoryOptimizerWorkspace* workspace, GradientData* grad_data) const;

  /**
   * Helper function for computing the inverse dynamics
   *
   *  tau = ID(a, v, q, f_ext)
   *
   * @param q generalized position
   * @param v generalized velocity
   * @param a generalized acceleration
   * @param workspace scratch space for intermediate computations
   * @param tau generalized forces
   */
  void CalcInverseDynamics(const VectorXd& q, const VectorXd& v,
                           const VectorXd& a,
                           TrajectoryOptimizerWorkspace* workspace,
                           VectorXd* tau) const;

  // A model of the system that we are trying to find an optimal trajectory for.
  const MultibodyPlant<double>* plant_;

  // A context corresponding to plant_, to enable dynamics computations.
  std::unique_ptr<Context<double>> context_;

  // Stores the problem definition, including cost, time horizon, initial state,
  // target state, etc.
  const ProblemDefinition prob_;

  // Joint damping coefficients for the plant under consideration
  VectorXd joint_damping_;
};

}  // namespace traj_opt
}  // namespace drake<|MERGE_RESOLUTION|>--- conflicted
+++ resolved
@@ -84,7 +84,7 @@
    * @param q sequence of generalized positions
    * @return double the total cost
    */
-  double CalcCost(const std::vector<VectorXd>& q) const;
+  double CalcCost(const std::vector<VectorXd>& q, TrajectoryOptimizerWorkspace* workspace) const;
 
   /**
    * Compute a sequence of generalized velocities v from a sequence of
@@ -134,7 +134,6 @@
                std::vector<VectorXd>* tau) const;
 
   /**
-<<<<<<< HEAD
    * Compute the gradient of the unconstrained cost L(q) using finite
    * differences.
    *
@@ -145,8 +144,9 @@
    * @param g a single VectorXd containing the partials of L w.r.t. each
    *          decision variable (q_t[i]).
    */
-  void CalcGradientFiniteDiff(const std::vector<VectorXd>& q, EigenPtr<VectorXd> g) const;
-=======
+  void CalcGradientFiniteDiff(const std::vector<VectorXd>& q, TrajectoryOptimizerWorkspace* workspace, EigenPtr<VectorXd> g) const;
+
+  /**
    * Compute partial derivatives of the inverse dynamics
    *
    *    tau_t = ID(q_{t-1}, q_t, q_{t+1})
@@ -162,7 +162,6 @@
                                    const std::vector<VectorXd>& v,
                                    TrajectoryOptimizerWorkspace* workspace,
                                    GradientData* grad_data) const;
->>>>>>> 36512c5e
 
  private:
   /**
