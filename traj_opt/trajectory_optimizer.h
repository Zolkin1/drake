--- conflicted
+++ resolved
@@ -64,26 +64,6 @@
    */
   TrajectoryOptimizerState<T> CreateState() const {
     return TrajectoryOptimizerState<T>(num_steps(), plant());
-  }
-
-  /**
-   * Compute everything in the state's cache (v, a, tau, dv_dq, dtau_dq)
-   * to correspond to the state's generalized positions q.
-   *
-   * @param state optimizer state to update.
-   */
-  void UpdateCache(const TrajectoryOptimizerState<T>& state) const;
-
-  /**
-   * Create a state object which contains the decision variables (generalized
-   * positions at each timestep), along with a cache of other things that are
-   * computed from positions, such as velocities, accelerations, forces, and
-   * various derivatives.
-   *
-   * @return TrajectoryOptimizerState
-   */
-  TrajectoryOptimizerState CreateState() const {
-    return TrajectoryOptimizerState(num_steps(), plant());
   }
 
   /**
@@ -105,18 +85,13 @@
    * @param state optimizer state, including q, v, and tau
    * @return double, total cost
    */
-<<<<<<< HEAD
   T CalcCost(const TrajectoryOptimizerState<T>& state) const;
-=======
-  double CalcCost(const TrajectoryOptimizerState& state) const;
->>>>>>> 66ce2a33
 
   /**
    * Compute the gradient of the unconstrained cost L(q).
    *
    * @param state optimizer state, including q, v, tau, gradients, etc.
-<<<<<<< HEAD
-   * @param g a single VectorX<T> containing the partials of L w.r.t. each
+   * @param g a single VectorXd containing the partials of L w.r.t. each
    *          decision variable (q_t[i]).
    */
   void CalcGradient(const TrajectoryOptimizerState<T>& state,
@@ -127,7 +102,17 @@
   friend class TrajectoryOptimizerTester;
 
   /**
+   * Compute everything in the state's cache (v, a, tau, dv_dq, dtau_dq)
+   * to correspond to the state's generalized positions q.
+   *
+   * @param state optimizer state to update.
+   */
+  void UpdateCache(const TrajectoryOptimizerState<T>& state) const;
+
+  /**
    * Compute the total cost of the unconstrained problem.
+   *
+   * This is for (finite-differences) testing purposes only.
    *
    * @param q sequence of generalized positions
    * @param v sequence of generalized velocities (consistent with q)
@@ -135,49 +120,10 @@
    * @param workspace scratch space for intermediate computations
    * @return double, total cost
    */
-  T CalcCost(const std::vector<VectorX<T>>& q, const std::vector<VectorX<T>>& v,
-             const std::vector<VectorX<T>>& tau,
-             TrajectoryOptimizerWorkspace<T>* workspace) const;
-=======
-   * @param g a single VectorXd containing the partials of L w.r.t. each
-   *          decision variable (q_t[i]).
-   */
-  void CalcGradient(const TrajectoryOptimizerState& state,
-                    EigenPtr<VectorXd> g) const;
-
- private:
-  // Friend class to facilitate testing.
-  friend class TrajectoryOptimizerTester;
-
-  /**
-   * Compute everything in the state's cache (v, a, tau, dv_dq, dtau_dq)
-   * to correspond to the state's generalized positions q.
-   *
-   * @param state optimizer state to update.
-   */
-  void UpdateCache(const TrajectoryOptimizerState& state) const;
->>>>>>> 66ce2a33
-
-  /**
-   * Compute the total cost of the unconstrained problem.
-   *
-   * This is for (finite-differences) testing purposes only.
-   *
-   * @param q sequence of generalized positions
-   * @param v sequence of generalized velocities (consistent with q)
-   * @param tau sequence of generalized forces (consistent with q and v)
-   * @param workspace scratch space for intermediate computations
-   * @return double, total cost
-   */
-<<<<<<< HEAD
   T CalcCost(const std::vector<VectorX<T>>& q,
-             TrajectoryOptimizerWorkspace<T>* workspace) const;
-=======
-  double CalcCost(const std::vector<VectorXd>& q,
-                  const std::vector<VectorXd>& v,
-                  const std::vector<VectorXd>& tau,
-                  TrajectoryOptimizerWorkspace* workspace) const;
->>>>>>> 66ce2a33
+                  const std::vector<VectorX<T>>& v,
+                  const std::vector<VectorX<T>>& tau,
+                  TrajectoryOptimizerWorkspace<T>* workspace) const;
 
   /**
    * Compute a sequence of generalized velocities v from a sequence of
@@ -196,13 +142,8 @@
    * @param q sequence of generalized positions
    * @param v sequence of generalized velocities
    */
-<<<<<<< HEAD
   void CalcVelocities(const std::vector<VectorX<T>>& q,
                       std::vector<VectorX<T>>* v) const;
-=======
-  void CalcVelocities(const std::vector<VectorXd>& q,
-                      std::vector<VectorXd>* v) const;
->>>>>>> 66ce2a33
 
   /**
    * Compute a sequence of generalized accelerations a from a sequence of
@@ -218,13 +159,8 @@
    * @param v sequence of generalized velocities
    * @param a sequence of generalized accelerations
    */
-<<<<<<< HEAD
   void CalcAccelerations(const std::vector<VectorX<T>>& v,
                          std::vector<VectorX<T>>* a) const;
-=======
-  void CalcAccelerations(const std::vector<VectorXd>& v,
-                         std::vector<VectorXd>* a) const;
->>>>>>> 66ce2a33
 
   /**
    * Compute a sequence of generalized forces t from sequences of generalized
@@ -252,19 +188,11 @@
    * @param workspace scratch space for intermediate computations
    * @param tau sequence of generalized forces
    */
-<<<<<<< HEAD
   void CalcInverseDynamics(const std::vector<VectorX<T>>& q,
                            const std::vector<VectorX<T>>& v,
                            const std::vector<VectorX<T>>& a,
                            TrajectoryOptimizerWorkspace<T>* workspace,
                            std::vector<VectorX<T>>* tau) const;
-=======
-  void CalcInverseDynamics(const std::vector<VectorXd>& q,
-                           const std::vector<VectorXd>& v,
-                           const std::vector<VectorXd>& a,
-                           TrajectoryOptimizerWorkspace* workspace,
-                           std::vector<VectorXd>* tau) const;
->>>>>>> 66ce2a33
 
   /**
    * Helper function for computing the inverse dynamics
@@ -280,13 +208,8 @@
    * @param tau generalized forces
    */
   void CalcInverseDynamicsSingleTimeStep(
-<<<<<<< HEAD
       const VectorX<T>& q, const VectorX<T>& v, const VectorX<T>& a,
       TrajectoryOptimizerWorkspace<T>* workspace, VectorX<T>* tau) const;
-=======
-      const VectorXd& q, const VectorXd& v, const VectorXd& a,
-      TrajectoryOptimizerWorkspace* workspace, VectorXd* tau) const;
->>>>>>> 66ce2a33
 
   /**
    * Compute partial derivatives of the inverse dynamics
@@ -302,20 +225,11 @@
    * @param workspace scratch space for intermediate computations
    * @param id_partials struct for holding dtau/dq
    */
-<<<<<<< HEAD
   void CalcInverseDynamicsPartials(
       const std::vector<VectorX<T>>& q, const std::vector<VectorX<T>>& v,
       const std::vector<VectorX<T>>& a, const std::vector<VectorX<T>>& tau,
       TrajectoryOptimizerWorkspace<T>* workspace,
       InverseDynamicsPartials<T>* id_partials) const;
-=======
-  void CalcInverseDynamicsPartials(const std::vector<VectorXd>& q,
-                                   const std::vector<VectorXd>& v,
-                                   const std::vector<VectorXd>& a,
-                                   const std::vector<VectorXd>& tau,
-                                   TrajectoryOptimizerWorkspace* workspace,
-                                   InverseDynamicsPartials* id_partials) const;
->>>>>>> 66ce2a33
 
   /**
    * Compute partial derivatives of the generalized velocities
@@ -327,13 +241,8 @@
    * @param q sequence of generalized positions
    * @param v_partials struct for holding dv/dq
    */
-<<<<<<< HEAD
   void CalcVelocityPartials(const std::vector<VectorX<T>>& q,
                             VelocityPartials<T>* v_partials) const;
-=======
-  void CalcVelocityPartials(const std::vector<VectorXd>& q,
-                            VelocityPartials* v_partials) const;
->>>>>>> 66ce2a33
 
   /**
    * Compute partial derivatives of the inverse dynamics
@@ -352,17 +261,10 @@
    * @param id_partials struct for holding dtau/dq
    */
   void CalcInverseDynamicsPartialsFiniteDiff(
-<<<<<<< HEAD
       const std::vector<VectorX<T>>& q, const std::vector<VectorX<T>>& v,
       const std::vector<VectorX<T>>& a, const std::vector<VectorX<T>>& tau,
       TrajectoryOptimizerWorkspace<T>* workspace,
       InverseDynamicsPartials<T>* id_partials) const;
-=======
-      const std::vector<VectorXd>& q, const std::vector<VectorXd>& v,
-      const std::vector<VectorXd>& a, const std::vector<VectorXd>& tau,
-      TrajectoryOptimizerWorkspace* workspace,
-      InverseDynamicsPartials* id_partials) const;
->>>>>>> 66ce2a33
 
   /**
    * Compute the gradient of the unconstrained cost L(q) using finite
@@ -373,22 +275,12 @@
    *
    * For testing purposes only.
    *
-<<<<<<< HEAD
    * @param q vector of generalized positions at each timestep
    * @param g a single VectorX<T> containing the partials of L w.r.t. each
    *          decision variable (q_t[i]).
    */
-  void CalcGradientFiniteDiff(const std::vector<VectorX<T>>& q,
-                              TrajectoryOptimizerWorkspace<T>* workspace,
+  void CalcGradientFiniteDiff(const TrajectoryOptimizerState<T>& state,
                               EigenPtr<VectorX<T>> g) const;
-=======
-   * @param state optimizer state, including q, v, tau, gradients, etc.
-   * @param g a single VectorXd containing the partials of L w.r.t. each
-   *          decision variable (q_t[i]).
-   */
-  void CalcGradientFiniteDiff(const TrajectoryOptimizerState& state,
-                              EigenPtr<VectorXd> g) const;
->>>>>>> 66ce2a33
 
   // A model of the system that we are trying to find an optimal trajectory for.
   const MultibodyPlant<T>* plant_;
