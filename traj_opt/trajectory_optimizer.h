--- conflicted
+++ resolved
@@ -92,16 +92,6 @@
                   TrajectoryOptimizerWorkspace* workspace) const;
 
   /**
-   * Convienience function which computes the total cost as a function of q
-   * directly, and includes the intermediate computation of v(q) and tau(q).
-   *
-   * @param q sequence of generalized positions
-   * @return double the total cost
-   */
-  double CalcCost(const std::vector<VectorXd>& q,
-                  TrajectoryOptimizerWorkspace* workspace) const;
-
-  /**
    * Compute a sequence of generalized velocities v from a sequence of
    * generalized positions, where
    *
@@ -164,12 +154,9 @@
    * Compute the gradient of the unconstrained cost L(q) using finite
    * differences.
    *
-<<<<<<< HEAD
-=======
    * Uses central differences, so with a perturbation on the order of eps^(1/3),
    * we expect errors on the order of eps^(2/3).
    *
->>>>>>> d48b3e10
    * For testing purposes only.
    *
    * @param q vector of generalized positions at each timestep
