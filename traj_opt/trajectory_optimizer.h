#pragma once

<<<<<<< HEAD
=======
#include <memory>
>>>>>>> 203618e8
#include <vector>

#include "drake/common/eigen_types.h"
#include "drake/multibody/plant/multibody_plant.h"
#include "drake/traj_opt/problem_definition.h"

namespace drake {
namespace traj_opt {

using Eigen::VectorXd;
<<<<<<< HEAD
=======
using multibody::MultibodyForces;
>>>>>>> 203618e8
using multibody::MultibodyPlant;
using systems::Context;

class TrajectoryOptimizer {
 public:
  /**
   * Construct a new Trajectory Optimizer object.
   *
   * @param plant A model of the system that we're trying to find an optimal
   *              trajectory for.
   * @param prob Problem definition, including cost, initial and target states,
   *             etc.
   */
<<<<<<< HEAD
  TrajectoryOptimizer(std::unique_ptr<const MultibodyPlant<double>> plant,
=======
  TrajectoryOptimizer(const MultibodyPlant<double>* plant,
>>>>>>> 203618e8
                      const ProblemDefinition& prob);

  /**
   * Convienience function to get the timestep of this optimization problem.
   *
   * @return double dt, the time step for this optimization problem
   */
  double time_step() const { return plant_->time_step(); }

  /**
<<<<<<< HEAD
   * Convienience function to get the time horizon of this optimization problem.
   *
   * @return double T, the number of time steps in the optimal trajectory.
   */
  double T() const { return prob_.T; }
=======
   * Convienience function to get the time horizon (T) of this optimization
   * problem.
   *
   * @return int the number of time steps in the optimal trajectory.
   */
  int num_steps() const { return prob_.num_steps; }
>>>>>>> 203618e8

  /**
   * Convienience function to get a const reference to the multibody plant that
   * we are optimizing over.
   *
   * @return const MultibodyPlant<double>&, the plant we're optimizing over.
   */
  const MultibodyPlant<double>& plant() const { return *plant_; }

  /**
   * Compute a sequence of generalized velocities v from a sequence of
   * generalized positions, where
   *
<<<<<<< HEAD
   *     v_t = (q_t - q_{t-1})/dt
   *
   * and v_0 is defined by the initial state of the optimization problem.
=======
   *     v_t = (q_t - q_{t-1})/dt            (1)
   *
   * v and q are each vectors of length num_steps+1,
   *
   *     v = [v(0), v(1), v(2), ..., v(num_steps)],
   *     q = [q(0), q(1), q(2), ..., q(num_steps)].
   *
   * Note that v0 = v_init is defined by the initial state of the optimization
   * problem, rather than Equation (1) above.
>>>>>>> 203618e8
   *
   * @param q sequence of generalized positions
   * @param v sequence of generalized velocities
   */
  void CalcV(const std::vector<VectorXd>& q, std::vector<VectorXd>* v) const;

  /**
   * Compute a sequence of generalized forces t from sequences of generalized
   * velocities and positions, where generalized forces are defined by the
   * inverse dynamics,
   *
   *    tau_t = M*(v_{t+1}-v_t})/dt + D*v_{t+1} - k(q_t,v_t)
<<<<<<< HEAD
   *                               - (1/dt) *J'*gamma(v_{t+1},q_t)
   *
   * @param q sequence of generalized positions
   * @param v sequence of generalized velocities
   * @param tau sequence of generalized forces
   */
  void CalcTau(const std::vector<VectorXd>& q, const std::vector<VectorXd>& v,
               std::vector<VectorXd>* tau) const;

  /**
   * Compute the partial derivative of generalized forces at the previous
   * timestep, tau_{t-1}, with respect to generalized positions at the current
   * timestep, q_t.
   *
   * @param q sequence of all generalized positions
   * @param t timestep under consideration
   * @param dtaum_dq ∂tau_{t-1} / ∂q_t
   */
  void CalcDtaumDq(const std::vector<VectorXd>& q, const int t,
                   Eigen::Ref<MatrixXd> dtaum_dq) const;
  void CalcDtauDq(const std::vector<VectorXd>& q, const int t,
                  Eigen::Ref<MatrixXd> dtaum_dq) const;
  void CalcDtaupDq(const std::vector<VectorXd>& q, const int t,
                   Eigen::Ref<MatrixXd> dtaum_dq) const;

  /**
   * Compute ∂tau_s / ∂q_t using finite differences.
   *
   * @param q sequence of all generalized positions
   * @param s timestep of tau
   * @param t timestep of q
   * @param dtaus_dqt ∂tau_s / ∂q_t
   */
  void CalcDtausDqtFiniteDiff(const std::vector<VectorXd>& q, const int s,
                              const int t,
                              Eigen::Ref<MatrixXd> dtaus_dqt) const;

 private:
  // A model of the system that we are trying to find an optimal trajectory
  // for.
  std::unique_ptr<const MultibodyPlant<double>> plant_;
=======
   *                               - (1/dt) *J'*gamma(v_{t+1},q_t).
   *
   * Note that q and v have length num_steps+1,
   *
   *  q = [q(0), q(1), ..., q(num_steps)],
   *  v = [v(0), v(1), ..., v(num_steps)],
   *
   * while tau has length num_steps,
   *
   *  tau = [tau(0), tau(1), ..., tau(num_steps-1)],
   *
   * i.e., tau(t) takes us us from t to t+1.
   *
   * @param q sequence of generalized positions
   * @param v sequence of generalized velocities
   * @param a scratch space for computing accelerations
   * @param f_ext scratch space for computing external forces (e.g., gravity)
   * @param tau sequence of generalized forces
   */
  void CalcTau(const std::vector<VectorXd>& q, const std::vector<VectorXd>& v,
               VectorXd* a, MultibodyForces<double>* f_ext,
               std::vector<VectorXd>* tau) const;

 private:
  // A model of the system that we are trying to find an optimal trajectory for.
  const MultibodyPlant<double>* plant_;
>>>>>>> 203618e8

  // A context corresponding to plant_, to enable dynamics computations.
  std::unique_ptr<Context<double>> context_;

<<<<<<< HEAD
  // Stores the problem definition, including cost, time horizon, initial
  // state, target state, etc.
=======
  // Stores the problem definition, including cost, time horizon, initial state,
  // target state, etc.
>>>>>>> 203618e8
  const ProblemDefinition prob_;

  // Joint damping coefficients for the plant under consideration
  VectorXd joint_damping_;
};

}  // namespace traj_opt
}  // namespace drake<|MERGE_RESOLUTION|>--- conflicted
+++ resolved
@@ -1,9 +1,6 @@
 #pragma once
 
-<<<<<<< HEAD
-=======
 #include <memory>
->>>>>>> 203618e8
 #include <vector>
 
 #include "drake/common/eigen_types.h"
@@ -14,10 +11,7 @@
 namespace traj_opt {
 
 using Eigen::VectorXd;
-<<<<<<< HEAD
-=======
 using multibody::MultibodyForces;
->>>>>>> 203618e8
 using multibody::MultibodyPlant;
 using systems::Context;
 
@@ -31,11 +25,7 @@
    * @param prob Problem definition, including cost, initial and target states,
    *             etc.
    */
-<<<<<<< HEAD
-  TrajectoryOptimizer(std::unique_ptr<const MultibodyPlant<double>> plant,
-=======
   TrajectoryOptimizer(const MultibodyPlant<double>* plant,
->>>>>>> 203618e8
                       const ProblemDefinition& prob);
 
   /**
@@ -46,20 +36,12 @@
   double time_step() const { return plant_->time_step(); }
 
   /**
-<<<<<<< HEAD
-   * Convienience function to get the time horizon of this optimization problem.
-   *
-   * @return double T, the number of time steps in the optimal trajectory.
-   */
-  double T() const { return prob_.T; }
-=======
    * Convienience function to get the time horizon (T) of this optimization
    * problem.
    *
    * @return int the number of time steps in the optimal trajectory.
    */
   int num_steps() const { return prob_.num_steps; }
->>>>>>> 203618e8
 
   /**
    * Convienience function to get a const reference to the multibody plant that
@@ -73,11 +55,6 @@
    * Compute a sequence of generalized velocities v from a sequence of
    * generalized positions, where
    *
-<<<<<<< HEAD
-   *     v_t = (q_t - q_{t-1})/dt
-   *
-   * and v_0 is defined by the initial state of the optimization problem.
-=======
    *     v_t = (q_t - q_{t-1})/dt            (1)
    *
    * v and q are each vectors of length num_steps+1,
@@ -87,7 +64,6 @@
    *
    * Note that v0 = v_init is defined by the initial state of the optimization
    * problem, rather than Equation (1) above.
->>>>>>> 203618e8
    *
    * @param q sequence of generalized positions
    * @param v sequence of generalized velocities
@@ -100,14 +76,27 @@
    * inverse dynamics,
    *
    *    tau_t = M*(v_{t+1}-v_t})/dt + D*v_{t+1} - k(q_t,v_t)
-<<<<<<< HEAD
-   *                               - (1/dt) *J'*gamma(v_{t+1},q_t)
+   *                               - (1/dt) *J'*gamma(v_{t+1},q_t).
+   *
+   * Note that q and v have length num_steps+1,
+   *
+   *  q = [q(0), q(1), ..., q(num_steps)],
+   *  v = [v(0), v(1), ..., v(num_steps)],
+   *
+   * while tau has length num_steps,
+   *
+   *  tau = [tau(0), tau(1), ..., tau(num_steps-1)],
+   *
+   * i.e., tau(t) takes us us from t to t+1.
    *
    * @param q sequence of generalized positions
    * @param v sequence of generalized velocities
+   * @param a scratch space for computing accelerations
+   * @param f_ext scratch space for computing external forces (e.g., gravity)
    * @param tau sequence of generalized forces
    */
   void CalcTau(const std::vector<VectorXd>& q, const std::vector<VectorXd>& v,
+               VectorXd* a, MultibodyForces<double>* f_ext,
                std::vector<VectorXd>* tau) const;
 
   /**
@@ -139,48 +128,14 @@
                               Eigen::Ref<MatrixXd> dtaus_dqt) const;
 
  private:
-  // A model of the system that we are trying to find an optimal trajectory
-  // for.
-  std::unique_ptr<const MultibodyPlant<double>> plant_;
-=======
-   *                               - (1/dt) *J'*gamma(v_{t+1},q_t).
-   *
-   * Note that q and v have length num_steps+1,
-   *
-   *  q = [q(0), q(1), ..., q(num_steps)],
-   *  v = [v(0), v(1), ..., v(num_steps)],
-   *
-   * while tau has length num_steps,
-   *
-   *  tau = [tau(0), tau(1), ..., tau(num_steps-1)],
-   *
-   * i.e., tau(t) takes us us from t to t+1.
-   *
-   * @param q sequence of generalized positions
-   * @param v sequence of generalized velocities
-   * @param a scratch space for computing accelerations
-   * @param f_ext scratch space for computing external forces (e.g., gravity)
-   * @param tau sequence of generalized forces
-   */
-  void CalcTau(const std::vector<VectorXd>& q, const std::vector<VectorXd>& v,
-               VectorXd* a, MultibodyForces<double>* f_ext,
-               std::vector<VectorXd>* tau) const;
-
- private:
   // A model of the system that we are trying to find an optimal trajectory for.
   const MultibodyPlant<double>* plant_;
->>>>>>> 203618e8
 
   // A context corresponding to plant_, to enable dynamics computations.
   std::unique_ptr<Context<double>> context_;
 
-<<<<<<< HEAD
-  // Stores the problem definition, including cost, time horizon, initial
-  // state, target state, etc.
-=======
   // Stores the problem definition, including cost, time horizon, initial state,
   // target state, etc.
->>>>>>> 203618e8
   const ProblemDefinition prob_;
 
   // Joint damping coefficients for the plant under consideration
