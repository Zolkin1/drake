#pragma once

#include <memory>
#include <vector>

#include "drake/common/eigen_types.h"
#include "drake/multibody/plant/multibody_plant.h"
#include "drake/traj_opt/problem_data.h"
#include "drake/traj_opt/problem_definition.h"
#include "drake/traj_opt/trajectory_optimizer_workspace.h"

namespace drake {
namespace traj_opt {

using Eigen::VectorXd;
using multibody::MultibodyPlant;
using systems::Context;

class TrajectoryOptimizer {
 public:
  /**
   * Construct a new Trajectory Optimizer object.
   *
   * @param plant A model of the system that we're trying to find an optimal
   *              trajectory for.
   * @param prob Problem definition, including cost, initial and target states,
   *             etc.
   */
  TrajectoryOptimizer(const MultibodyPlant<double>* plant,
                      const ProblemDefinition& prob);

  /**
   * Convienience function to get the timestep of this optimization problem.
   *
   * @return double dt, the time step for this optimization problem
   */
  double time_step() const { return plant_->time_step(); }

  /**
   * Convienience function to get the time horizon (T) of this optimization
   * problem.
   *
   * @return int the number of time steps in the optimal trajectory.
   */
  int num_steps() const { return prob_.num_steps; }

  /**
   * Convienience function to get a const reference to the multibody plant that
   * we are optimizing over.
   *
   * @return const MultibodyPlant<double>&, the plant we're optimizing over.
   */
  const MultibodyPlant<double>& plant() const { return *plant_; }

  /**
   * Compute and return the total (unconstrained) cost of the optimization
   * problem,
   *
   *     L(q) = x_err(T)'*Qf*x_err(T)
   *                + dt*sum_{t=0}^{T-1} x_err(t)'*Q*x_err(t) + u(t)'*R*u(t),
   *
   * where:
   *      x_err(t) = x(t) - x_nom is the state error,
   *      T = num_steps() is the time horizon of the optimization problem,
   *      x(t) = [q(t); v(t)] is the system state at time t,
   *      u(t) are control inputs, and we assume (for now) that u(t) = tau(t),
   *      Q{f} = diag([Qq{f}, Qv{f}]) are a block diagonal PSD state-error
   *       weighting matrices,
   *      R is a PSD control weighting matrix.
   *
   * @param q sequence of generalized positions
   * @param v sequence of generalized velocities (consistent with q)
   * @param tau sequence of generalized forces (consistent with q and v)
   * @param workspace scratch space for intermediate computations
   * @return double the total cost
   *
   * TODO(vincekurtz): take a TrajectoryOptimizerState instead of q, v, tau
   */
  double CalcCost(const std::vector<VectorXd>& q,
                  const std::vector<VectorXd>& v,
                  const std::vector<VectorXd>& tau,
                  TrajectoryOptimizerWorkspace* workspace) const;

  /**
   * Convienience function which computes the total cost as a function of q
   * directly, and includes the intermediate computation of v(q) and tau(q).
   *
   * @param q sequence of generalized positions
   * @return double the total cost
   */
  double CalcCost(const std::vector<VectorXd>& q,
                  TrajectoryOptimizerWorkspace* workspace) const;

  /**
   * Convienience function which computes the total cost as a function of q
   * directly, and includes the intermediate computation of v(q) and tau(q).
   *
   * @param q sequence of generalized positions
   * @return double the total cost
   */
  double CalcCost(const std::vector<VectorXd>& q,
                  TrajectoryOptimizerWorkspace* workspace) const;

  /**
   * Compute a sequence of generalized velocities v from a sequence of
   * generalized positions, where
   *
   *     v_t = (q_t - q_{t-1})/dt            (1)
   *
   * v and q are each vectors of length num_steps+1,
   *
   *     v = [v(0), v(1), v(2), ..., v(num_steps)],
   *     q = [q(0), q(1), q(2), ..., q(num_steps)].
   *
   * Note that v0 = v_init is defined by the initial state of the optimization
   * problem, rather than Equation (1) above.
   *
   * @param q sequence of generalized positions
   * @param v sequence of generalized velocities
   */
  void CalcV(const std::vector<VectorXd>& q, std::vector<VectorXd>* v) const;

  /**
   * Compute a sequence of generalized forces t from sequences of generalized
   * velocities and positions, where generalized forces are defined by the
   * inverse dynamics,
   *
   *    tau_t = M*(v_{t+1}-v_t})/dt + D*v_{t+1} - k(q_t,v_t)
   *                               - (1/dt) *J'*gamma(v_{t+1},q_t).
   *
   * Note that q and v have length num_steps+1,
   *
   *  q = [q(0), q(1), ..., q(num_steps)],
   *  v = [v(0), v(1), ..., v(num_steps)],
   *
   * while tau has length num_steps,
   *
   *  tau = [tau(0), tau(1), ..., tau(num_steps-1)],
   *
   * i.e., tau(t) takes us us from t to t+1.
   *
   * @param q sequence of generalized positions
   * @param v sequence of generalized velocities
   * @param workspace scratch space for intermediate computations
   * @param tau sequence of generalized forces
   */
  void CalcTau(const std::vector<VectorXd>& q, const std::vector<VectorXd>& v,
               TrajectoryOptimizerWorkspace* workspace,
               std::vector<VectorXd>* tau) const;

  /**
   * Compute the gradient of the unconstrained cost L(q).
   *
<<<<<<< HEAD
   * @param state optimizer state, including q, v, tau, gradients, etc.
   * @param workspace scratch space for intermediate computations
   * @param g a single VectorXd containing the partials of L w.r.t. each
   *          decision variable (q_t[i]).
   */
  void CalcGradient(const TrajectoryOptimizerState& state,
=======
   * @param q vector of generalized positions at each timestep
   * @param g a single VectorXd containing the partials of L w.r.t. each
   *          decision variable (q_t[i]).
   */
  void CalcGradient(const std::vector<VectorXd>& q,
                    const GradientData& grad_data,
>>>>>>> 299c6dd7
                    TrajectoryOptimizerWorkspace* workspace,
                    EigenPtr<VectorXd> g) const;

  /**
   * Compute the gradient of the unconstrained cost L(q) using finite
   * differences.
   *
<<<<<<< HEAD
=======
   * Uses central differences, so with a perturbation on the order of eps^(1/3),
   * we expect errors on the order of eps^(2/3).
   *
>>>>>>> 299c6dd7
   * For testing purposes only.
   *
   * @param q vector of generalized positions at each timestep
   * @param g a single VectorXd containing the partials of L w.r.t. each
   *          decision variable (q_t[i]).
   */
  void CalcGradientFiniteDiff(const std::vector<VectorXd>& q,
                              TrajectoryOptimizerWorkspace* workspace,
                              EigenPtr<VectorXd> g) const;

  /**
   * Compute partial derivatives of the inverse dynamics
   *
   *    tau_t = ID(q_{t-1}, q_t, q_{t+1})
   *
   * and store them in the given InverseDynamicsPartials struct.
   *
   * @param q sequence of generalized positions
   * @param v sequence of generalized velocities (computed from q)
   * @param workspace scratch space for intermediate computations
   * @param id_partials struct for holding dtau/dq
   */
  void CalcInverseDynamicsPartials(const std::vector<VectorXd>& q,
                                   const std::vector<VectorXd>& v,
                                   TrajectoryOptimizerWorkspace* workspace,
                                   InverseDynamicsPartials* id_partials) const;

  /**
   * Update the optimizer state with given sequence of generalized positions.
   *
   * This computes everything in the state's cache (v, a, tau, dv_dq, dtau_dq)
   * to correspond to the given generalized positions q.
   *
   * @param q new generalized positions
   * @param workspace scratch space for intermediate computations
   * @param state optimizer state to update.
   */
  void UpdateState(const std::vector<VectorXd>& q,
                   TrajectoryOptimizerWorkspace* workspace,
                   TrajectoryOptimizerState* state) const;

 private:
  /**
   * Compute partial derivatives of the inverse dynamics
   *
   *    tau_t = ID(q_{t-1}, q_t, q_{t+1})
   *
   * using finite differences.
   *
   * For testing purposes only - this is very inefficient.
   *
   * @param q sequence of generalized positions
   * @param v sequence of generalized velocities (computed from q)
   * @param workspace scratch space for intermediate computations
   * @param id_partials struct for holding dtau/dq
   */
  void CalcInverseDynamicsPartialsFiniteDiff(
      const std::vector<VectorXd>& q, const std::vector<VectorXd>& v,
      TrajectoryOptimizerWorkspace* workspace,
      InverseDynamicsPartials* id_partials) const;

  /**
   * Helper function for computing the inverse dynamics
   *
   *  tau = ID(a, v, q, f_ext)
   *
   * @param q generalized position
   * @param v generalized velocity
   * @param a generalized acceleration
   * @param workspace scratch space for intermediate computations
   * @param tau generalized forces
   */
  void CalcInverseDynamics(const VectorXd& q, const VectorXd& v,
                           const VectorXd& a,
                           TrajectoryOptimizerWorkspace* workspace,
                           VectorXd* tau) const;

  // A model of the system that we are trying to find an optimal trajectory for.
  const MultibodyPlant<double>* plant_;

  // A context corresponding to plant_, to enable dynamics computations.
  std::unique_ptr<Context<double>> context_;

  // Stores the problem definition, including cost, time horizon, initial state,
  // target state, etc.
  const ProblemDefinition prob_;

  // Joint damping coefficients for the plant under consideration
  VectorXd joint_damping_;
};

}  // namespace traj_opt
}  // namespace drake<|MERGE_RESOLUTION|>--- conflicted
+++ resolved
@@ -92,16 +92,6 @@
                   TrajectoryOptimizerWorkspace* workspace) const;
 
   /**
-   * Convienience function which computes the total cost as a function of q
-   * directly, and includes the intermediate computation of v(q) and tau(q).
-   *
-   * @param q sequence of generalized positions
-   * @return double the total cost
-   */
-  double CalcCost(const std::vector<VectorXd>& q,
-                  TrajectoryOptimizerWorkspace* workspace) const;
-
-  /**
    * Compute a sequence of generalized velocities v from a sequence of
    * generalized positions, where
    *
@@ -151,21 +141,12 @@
   /**
    * Compute the gradient of the unconstrained cost L(q).
    *
-<<<<<<< HEAD
    * @param state optimizer state, including q, v, tau, gradients, etc.
    * @param workspace scratch space for intermediate computations
    * @param g a single VectorXd containing the partials of L w.r.t. each
    *          decision variable (q_t[i]).
    */
   void CalcGradient(const TrajectoryOptimizerState& state,
-=======
-   * @param q vector of generalized positions at each timestep
-   * @param g a single VectorXd containing the partials of L w.r.t. each
-   *          decision variable (q_t[i]).
-   */
-  void CalcGradient(const std::vector<VectorXd>& q,
-                    const GradientData& grad_data,
->>>>>>> 299c6dd7
                     TrajectoryOptimizerWorkspace* workspace,
                     EigenPtr<VectorXd> g) const;
 
@@ -173,12 +154,9 @@
    * Compute the gradient of the unconstrained cost L(q) using finite
    * differences.
    *
-<<<<<<< HEAD
-=======
    * Uses central differences, so with a perturbation on the order of eps^(1/3),
    * we expect errors on the order of eps^(2/3).
    *
->>>>>>> 299c6dd7
    * For testing purposes only.
    *
    * @param q vector of generalized positions at each timestep
