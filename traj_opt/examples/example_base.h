#pragma once

#include <chrono>
#include <iostream>
#include <memory>
#include <string>
#include <thread>
#include <vector>

#include "drake/common/find_resource.h"
#include "drake/geometry/drake_visualizer.h"
#include "drake/geometry/scene_graph.h"
#include "drake/multibody/parsing/parser.h"
#include "drake/multibody/plant/multibody_plant.h"
#include "drake/multibody/plant/multibody_plant_config_functions.h"
#include "drake/systems/framework/diagram_builder.h"
#include "drake/traj_opt/examples/yaml_config.h"
#include "drake/traj_opt/problem_definition.h"
#include "drake/traj_opt/trajectory_optimizer.h"

namespace drake {
namespace traj_opt {
namespace examples {

using geometry::DrakeVisualizerd;
using geometry::SceneGraph;
using multibody::AddMultibodyPlant;
using multibody::MultibodyPlantConfig;
using multibody::Parser;
using systems::DiagramBuilder;

/**
 * Abstract base class for trajectory optimization examples.
 */
class TrajOptExample {
 public:
  virtual ~TrajOptExample() = default;

  /**
   * Solve the optimizaiton problem, as defined by the parameters in the given
   * YAML file.
   *
   * @param options_file YAML file containing cost funciton definition, solver
   * parameters, etc., with fields as defined in yaml_config.h.
   */
<<<<<<< HEAD
  void SolveTrajectoryOptimization(const std::string options_file) const {
    // Load parameters from file
    TrajOptExampleParams default_options;
    TrajOptExampleParams options = yaml::LoadYamlFile<TrajOptExampleParams>(
        FindResourceOrThrow(options_file), {}, default_options);

    // Create a system model
    // N.B. we need a whole diagram, including scene_graph, to handle contact
    DiagramBuilder<double> builder;
    MultibodyPlantConfig config;
    config.time_step = options.time_step;
    auto [plant, scene_graph] = AddMultibodyPlant(config, &builder);
    CreatePlantModel(&plant);
    plant.Finalize();
    const int nq = plant.num_positions();
    const int nv = plant.num_positions();

    auto diagram = builder.Build();

    // Set up an optimization problem
    ProblemDefinition opt_prob;
    opt_prob.num_steps = options.num_steps;
    opt_prob.q_init = Eigen::Map<VectorXd>(options.q_init.data(), nq);
    opt_prob.v_init = Eigen::Map<VectorXd>(options.v_init.data(), nv);
    opt_prob.Qq = Eigen::Map<VectorXd>(options.Qq.data(), nq).asDiagonal();
    opt_prob.Qv = Eigen::Map<VectorXd>(options.Qv.data(), nv).asDiagonal();
    opt_prob.Qf_q = Eigen::Map<VectorXd>(options.Qfq.data(), nq).asDiagonal();
    opt_prob.Qf_v = Eigen::Map<VectorXd>(options.Qfv.data(), nv).asDiagonal();
    opt_prob.R = Eigen::Map<VectorXd>(options.R.data(), nv).asDiagonal();
    opt_prob.q_nom = Eigen::Map<VectorXd>(options.q_nom.data(), nq);
    opt_prob.v_nom = Eigen::Map<VectorXd>(options.v_nom.data(), nv);

    // Set our solver parameters
    // TODO(vincekurtz): consider separate functions mapping options to opt_prob
    // and mapping options to solver_params
    SolverParameters solver_params;

    if (options.linesearch == "backtracking") {
      solver_params.linesearch_method = LinesearchMethod::kBacktracking;
    } else if (options.linesearch == "armijo") {
      solver_params.linesearch_method = LinesearchMethod::kArmijo;
    } else {
      throw std::runtime_error(
          fmt::format("Unknown linesearch method '{}'", options.linesearch));
    }

    if (options.gradients_method == "forward_differences") {
      solver_params.gradients_method = GradientsMethod::kForwardDifferences;
    } else if (options.gradients_method == "central_differences") {
      solver_params.gradients_method = GradientsMethod::kCentralDifferences;
    } else if (options.gradients_method == "central_differences4") {
      solver_params.gradients_method = GradientsMethod::kCentralDifferences4;
    } else if (options.gradients_method == "autodiff") {
      solver_params.gradients_method = GradientsMethod::kAutoDiff;
    } else {
      throw std::runtime_error(fmt::format("Unknown gradient method '{}'",
                                           options.gradients_method));
    }

    if (options.method == "linesearch") {
      solver_params.method = SolverMethod::kLinesearch;
    } else if (options.method == "trust_region") {
      solver_params.method = SolverMethod::kTrustRegion;
    } else {
      throw std::runtime_error(
          fmt::format("Unknown solver method '{}'", options.method));
    }

    solver_params.max_iterations = options.max_iters;
    solver_params.max_linesearch_iterations = 60;
    solver_params.print_debug_data = options.print_debug_data;
    solver_params.linesearch_plot_every_iteration =
        options.linesearch_plot_every_iteration;
    solver_params.convergence_tolerances = options.tolerances;

    solver_params.proximal_operator = options.proximal_operator;
    solver_params.rho_proximal = options.rho_proximal;

    // Set contact parameters
    // TODO(vincekurtz): figure out a better place to set these
    solver_params.F = options.F;
    solver_params.delta = options.delta;
    solver_params.stiffness_exponent = options.stiffness_exponent;
    solver_params.dissipation_velocity = options.dissipation_velocity;
    solver_params.dissipation_exponent = options.dissipation_exponent;
    solver_params.friction_coefficient = options.friction_coefficient;
    solver_params.stiction_velocity = options.stiction_velocity;

    // Set parameters for making contour plot of the first two variables
    solver_params.save_contour_data = options.save_contour_data;
    solver_params.contour_q1_min = options.contour_q1_min;
    solver_params.contour_q1_max = options.contour_q1_max;
    solver_params.contour_q2_min = options.contour_q2_min;
    solver_params.contour_q2_max = options.contour_q2_max;

    // Parameters for making line plots of the first variable
    solver_params.save_lineplot_data = options.save_lineplot_data;
    solver_params.lineplot_q_min = options.lineplot_q_min;
    solver_params.lineplot_q_max = options.lineplot_q_max;

    // Establish an initial guess
    const VectorXd qT_guess = Eigen::Map<VectorXd>(options.q_guess.data(), nq);
    std::vector<VectorXd> q_guess;
    double lambda = 0;
    for (int t = 0; t <= options.num_steps; ++t) {
      lambda = (1.0 * t) / (1.0 * options.num_steps);
      q_guess.push_back((1 - lambda) * opt_prob.q_init + lambda * qT_guess);
    }
    if (options.play_initial_guess) {
      PlayBackTrajectory(q_guess, options.time_step);
    }

    // Solve the optimzation problem
    TrajectoryOptimizer<double> optimizer(diagram.get(), &plant, opt_prob,
                                          solver_params);

    TrajectoryOptimizerSolution<double> solution;
    TrajectoryOptimizerStats<double> stats;
    ConvergenceReason reason;
    SolverFlag status = optimizer.Solve(q_guess, &solution, &stats, &reason);
    if (status == SolverFlag::kSuccess) {
      std::cout << "Solved in " << stats.solve_time << " seconds." << std::endl;
    } else if (status == SolverFlag::kMaxIterationsReached) {
      std::cout << "Maximum iterations reached in " << stats.solve_time
                << " seconds." << std::endl;
    } else {
      std::cout << "Solver failed!" << std::endl;
    }

    // Report maximum torques on all DoFs
    VectorXd tau_max = VectorXd::Zero(nv);
    VectorXd abs_tau_t = VectorXd::Zero(nv);
    for (int t = 0; t < options.num_steps; ++t) {
      abs_tau_t = solution.tau[t].cwiseAbs();
      for (int i = 0; i < nv; ++i) {
        if (abs_tau_t(i) > tau_max(i)) {
          tau_max(i) = abs_tau_t(i);
        }
      }
    }
    std::cout << std::endl;
    std::cout << "Max torques: " << tau_max.transpose() << std::endl;

    // Report desired and final state
    std::cout << std::endl;
    std::cout << "q_nom : " << opt_prob.q_nom.transpose() << std::endl;
    std::cout << "q[T]  : " << solution.q[options.num_steps].transpose()
              << std::endl;
    std::cout << std::endl;
    std::cout << "v_nom : " << opt_prob.v_nom.transpose() << std::endl;
    std::cout << "v[T]  : " << solution.v[options.num_steps].transpose()
              << std::endl;

    std::cout << "Convergence reason: "
              << DecodeConvergenceReasons(reason) + ".\n";

    // Save stats to CSV for later plotting
    if (options.save_solver_stats_csv) {
      stats.SaveToCsv("solver_stats.csv");
    }

    // Play back the result on the visualizer
    if (options.play_optimal_trajectory) {
      PlayBackTrajectory(solution.q, options.time_step);
    }
  }
=======
  void SolveTrajectoryOptimization(const std::string options_file) const;
>>>>>>> 33432094

 private:
  /**
   * Create a MultibodyPlant model of the system that we're optimizing over.
   * This is the only method that needs to be overwritten to specialize to
   * different systems.
   *
   * @param plant the MultibodyPlant that we'll add the system to.
   */
  virtual void CreatePlantModel(MultibodyPlant<double>*) const {}

  /**
   * Play back the given trajectory on the Drake visualizer
   *
   * @param q sequence of generalized positions defining the trajectory
   * @param time_step time step (seconds) for the discretization
   */
  void PlayBackTrajectory(const std::vector<VectorXd>& q,
                          const double time_step) const;

  /**
   * Set an optimization problem from example options which were loaded from
   * YAML.
   *
   * @param options parameters loaded from yaml
   * @param opt_prob the problem definition (cost, initital state, etc)
   */
  void SetProblemDefinition(const TrajOptExampleParams& options,
                            ProblemDefinition* opt_prob) const;

  /**
   * Set solver parameters (used to pass options to the optimizer)
   * from example options (loaded from a YAML file).
   *
   * @param options parameters loaded from yaml
   * @param solver_params parameters for the optimizer that we'll set
   */
  void SetSolverParameters(const TrajOptExampleParams& options,
                           SolverParameters* solver_params) const;

  /**
   * Return a vector that interpolates linearly between q_start and q_end.
   * Useful for setting initial guesses and target trajectories.
   *
   * @param start initial vector
   * @param end final vector
   * @param N number of elements in the linear interpolation
   * @return std::vector<VectorXd> vector that interpolates between start and
   * end.
   */
  std::vector<VectorXd> MakeLinearInterpolation(const VectorXd start,
                                                const VectorXd end,
                                                int N) const {
    std::vector<VectorXd> result;
    double lambda = 0;
    for (int i = 0; i < N; ++i) {
      lambda = i / (N - 1.0);
      result.push_back((1 - lambda) * start + lambda * end);
    }
    return result;
  }
};

}  // namespace examples
}  // namespace traj_opt
}  // namespace drake<|MERGE_RESOLUTION|>--- conflicted
+++ resolved
@@ -43,176 +43,7 @@
    * @param options_file YAML file containing cost funciton definition, solver
    * parameters, etc., with fields as defined in yaml_config.h.
    */
-<<<<<<< HEAD
-  void SolveTrajectoryOptimization(const std::string options_file) const {
-    // Load parameters from file
-    TrajOptExampleParams default_options;
-    TrajOptExampleParams options = yaml::LoadYamlFile<TrajOptExampleParams>(
-        FindResourceOrThrow(options_file), {}, default_options);
-
-    // Create a system model
-    // N.B. we need a whole diagram, including scene_graph, to handle contact
-    DiagramBuilder<double> builder;
-    MultibodyPlantConfig config;
-    config.time_step = options.time_step;
-    auto [plant, scene_graph] = AddMultibodyPlant(config, &builder);
-    CreatePlantModel(&plant);
-    plant.Finalize();
-    const int nq = plant.num_positions();
-    const int nv = plant.num_positions();
-
-    auto diagram = builder.Build();
-
-    // Set up an optimization problem
-    ProblemDefinition opt_prob;
-    opt_prob.num_steps = options.num_steps;
-    opt_prob.q_init = Eigen::Map<VectorXd>(options.q_init.data(), nq);
-    opt_prob.v_init = Eigen::Map<VectorXd>(options.v_init.data(), nv);
-    opt_prob.Qq = Eigen::Map<VectorXd>(options.Qq.data(), nq).asDiagonal();
-    opt_prob.Qv = Eigen::Map<VectorXd>(options.Qv.data(), nv).asDiagonal();
-    opt_prob.Qf_q = Eigen::Map<VectorXd>(options.Qfq.data(), nq).asDiagonal();
-    opt_prob.Qf_v = Eigen::Map<VectorXd>(options.Qfv.data(), nv).asDiagonal();
-    opt_prob.R = Eigen::Map<VectorXd>(options.R.data(), nv).asDiagonal();
-    opt_prob.q_nom = Eigen::Map<VectorXd>(options.q_nom.data(), nq);
-    opt_prob.v_nom = Eigen::Map<VectorXd>(options.v_nom.data(), nv);
-
-    // Set our solver parameters
-    // TODO(vincekurtz): consider separate functions mapping options to opt_prob
-    // and mapping options to solver_params
-    SolverParameters solver_params;
-
-    if (options.linesearch == "backtracking") {
-      solver_params.linesearch_method = LinesearchMethod::kBacktracking;
-    } else if (options.linesearch == "armijo") {
-      solver_params.linesearch_method = LinesearchMethod::kArmijo;
-    } else {
-      throw std::runtime_error(
-          fmt::format("Unknown linesearch method '{}'", options.linesearch));
-    }
-
-    if (options.gradients_method == "forward_differences") {
-      solver_params.gradients_method = GradientsMethod::kForwardDifferences;
-    } else if (options.gradients_method == "central_differences") {
-      solver_params.gradients_method = GradientsMethod::kCentralDifferences;
-    } else if (options.gradients_method == "central_differences4") {
-      solver_params.gradients_method = GradientsMethod::kCentralDifferences4;
-    } else if (options.gradients_method == "autodiff") {
-      solver_params.gradients_method = GradientsMethod::kAutoDiff;
-    } else {
-      throw std::runtime_error(fmt::format("Unknown gradient method '{}'",
-                                           options.gradients_method));
-    }
-
-    if (options.method == "linesearch") {
-      solver_params.method = SolverMethod::kLinesearch;
-    } else if (options.method == "trust_region") {
-      solver_params.method = SolverMethod::kTrustRegion;
-    } else {
-      throw std::runtime_error(
-          fmt::format("Unknown solver method '{}'", options.method));
-    }
-
-    solver_params.max_iterations = options.max_iters;
-    solver_params.max_linesearch_iterations = 60;
-    solver_params.print_debug_data = options.print_debug_data;
-    solver_params.linesearch_plot_every_iteration =
-        options.linesearch_plot_every_iteration;
-    solver_params.convergence_tolerances = options.tolerances;
-
-    solver_params.proximal_operator = options.proximal_operator;
-    solver_params.rho_proximal = options.rho_proximal;
-
-    // Set contact parameters
-    // TODO(vincekurtz): figure out a better place to set these
-    solver_params.F = options.F;
-    solver_params.delta = options.delta;
-    solver_params.stiffness_exponent = options.stiffness_exponent;
-    solver_params.dissipation_velocity = options.dissipation_velocity;
-    solver_params.dissipation_exponent = options.dissipation_exponent;
-    solver_params.friction_coefficient = options.friction_coefficient;
-    solver_params.stiction_velocity = options.stiction_velocity;
-
-    // Set parameters for making contour plot of the first two variables
-    solver_params.save_contour_data = options.save_contour_data;
-    solver_params.contour_q1_min = options.contour_q1_min;
-    solver_params.contour_q1_max = options.contour_q1_max;
-    solver_params.contour_q2_min = options.contour_q2_min;
-    solver_params.contour_q2_max = options.contour_q2_max;
-
-    // Parameters for making line plots of the first variable
-    solver_params.save_lineplot_data = options.save_lineplot_data;
-    solver_params.lineplot_q_min = options.lineplot_q_min;
-    solver_params.lineplot_q_max = options.lineplot_q_max;
-
-    // Establish an initial guess
-    const VectorXd qT_guess = Eigen::Map<VectorXd>(options.q_guess.data(), nq);
-    std::vector<VectorXd> q_guess;
-    double lambda = 0;
-    for (int t = 0; t <= options.num_steps; ++t) {
-      lambda = (1.0 * t) / (1.0 * options.num_steps);
-      q_guess.push_back((1 - lambda) * opt_prob.q_init + lambda * qT_guess);
-    }
-    if (options.play_initial_guess) {
-      PlayBackTrajectory(q_guess, options.time_step);
-    }
-
-    // Solve the optimzation problem
-    TrajectoryOptimizer<double> optimizer(diagram.get(), &plant, opt_prob,
-                                          solver_params);
-
-    TrajectoryOptimizerSolution<double> solution;
-    TrajectoryOptimizerStats<double> stats;
-    ConvergenceReason reason;
-    SolverFlag status = optimizer.Solve(q_guess, &solution, &stats, &reason);
-    if (status == SolverFlag::kSuccess) {
-      std::cout << "Solved in " << stats.solve_time << " seconds." << std::endl;
-    } else if (status == SolverFlag::kMaxIterationsReached) {
-      std::cout << "Maximum iterations reached in " << stats.solve_time
-                << " seconds." << std::endl;
-    } else {
-      std::cout << "Solver failed!" << std::endl;
-    }
-
-    // Report maximum torques on all DoFs
-    VectorXd tau_max = VectorXd::Zero(nv);
-    VectorXd abs_tau_t = VectorXd::Zero(nv);
-    for (int t = 0; t < options.num_steps; ++t) {
-      abs_tau_t = solution.tau[t].cwiseAbs();
-      for (int i = 0; i < nv; ++i) {
-        if (abs_tau_t(i) > tau_max(i)) {
-          tau_max(i) = abs_tau_t(i);
-        }
-      }
-    }
-    std::cout << std::endl;
-    std::cout << "Max torques: " << tau_max.transpose() << std::endl;
-
-    // Report desired and final state
-    std::cout << std::endl;
-    std::cout << "q_nom : " << opt_prob.q_nom.transpose() << std::endl;
-    std::cout << "q[T]  : " << solution.q[options.num_steps].transpose()
-              << std::endl;
-    std::cout << std::endl;
-    std::cout << "v_nom : " << opt_prob.v_nom.transpose() << std::endl;
-    std::cout << "v[T]  : " << solution.v[options.num_steps].transpose()
-              << std::endl;
-
-    std::cout << "Convergence reason: "
-              << DecodeConvergenceReasons(reason) + ".\n";
-
-    // Save stats to CSV for later plotting
-    if (options.save_solver_stats_csv) {
-      stats.SaveToCsv("solver_stats.csv");
-    }
-
-    // Play back the result on the visualizer
-    if (options.play_optimal_trajectory) {
-      PlayBackTrajectory(solution.q, options.time_step);
-    }
-  }
-=======
   void SolveTrajectoryOptimization(const std::string options_file) const;
->>>>>>> 33432094
 
  private:
   /**
