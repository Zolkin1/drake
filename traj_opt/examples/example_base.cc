--- conflicted
+++ resolved
@@ -1,10 +1,7 @@
 #include "drake/traj_opt/examples/example_base.h"
 
 #include <chrono>
-<<<<<<< HEAD
-=======
 #include <iostream>
->>>>>>> d903745e
 #include <thread>
 #include <utility>
 
@@ -45,9 +42,6 @@
 }
 
 void TrajOptExample::RunModelPredictiveControl(
-<<<<<<< HEAD
-    const TrajOptExampleParams options) const {
-=======
     const TrajOptExampleParams& options) const {
   // Perform a full solve to convergence (as defined by YAML parameters) to
   // warm-start the first MPC iteration. Subsequent MPC iterations will be
@@ -55,7 +49,6 @@
   TrajectoryOptimizerSolution<double> initial_solution =
       SolveTrajectoryOptimization(options);
 
->>>>>>> d903745e
   // Start an LCM instance
   lcm::DrakeLcm lcm_instance();
 
@@ -67,11 +60,7 @@
   // Start the controller, which reads the system state and publishes
   // control torques over LCM
   std::thread ctrl_thread(&TrajOptExample::ControlWithStateFromLcm, this,
-<<<<<<< HEAD
-                          options);
-=======
                           options, initial_solution.q);
->>>>>>> d903745e
 
   // Wait for all threads to stop
   sim_thread.join();
@@ -82,12 +71,8 @@
 }
 
 void TrajOptExample::ControlWithStateFromLcm(
-<<<<<<< HEAD
-    const TrajOptExampleParams options) const {
-=======
     const TrajOptExampleParams& options,
     const std::vector<VectorXd>& q_guess) const {
->>>>>>> d903745e
   // Create a system model for the controller
   DiagramBuilder<double> builder_ctrl;
   MultibodyPlantConfig config;
@@ -106,15 +91,6 @@
   SetSolverParameters(options, &solver_params);
   solver_params.max_iterations = options.mpc_iters;
 
-<<<<<<< HEAD
-  // Set the initial guess based on YAML parameters. This initial guess is just
-  // used for the first MPC iteration: later iterations are warm-started with
-  // the solution from the previous iteration.
-  std::vector<VectorXd> q_guess = MakeLinearInterpolation(
-      opt_prob.q_init, options.q_guess, opt_prob.num_steps + 1);
-
-=======
->>>>>>> d903745e
   // Here we'll set up a whole separate system diagram with LCM reciever,
   // controller, and LCM publisher:
   //
@@ -148,11 +124,7 @@
 }
 
 void TrajOptExample::SimulateWithControlFromLcm(
-<<<<<<< HEAD
-    const TrajOptExampleParams options) const {
-=======
     const TrajOptExampleParams& options) const {
->>>>>>> d903745e
   // Set up the system diagram for the simulator
   DiagramBuilder<double> builder;
   auto lcm = builder.AddSystem<LcmInterfaceSystem>();
@@ -187,11 +159,7 @@
 
   // Connect the low-level controller
   auto controller =
-<<<<<<< HEAD
-      builder.AddSystem<LowLevelController>(&plant, Kp, Kd, options.Vmax);
-=======
       builder.AddSystem<LowLevelController>(&plant, Kp, Kd);
->>>>>>> d903745e
   builder.Connect(command_subscriber->get_output_port(),
                   controller->get_control_input_port());
   builder.Connect(plant.get_state_output_port(),
@@ -225,13 +193,8 @@
   simulator.AdvanceTo(options.sim_time);
 }
 
-<<<<<<< HEAD
-void TrajOptExample::SolveTrajectoryOptimization(
-    const TrajOptExampleParams options) const {
-=======
 TrajectoryOptimizerSolution<double> TrajOptExample::SolveTrajectoryOptimization(
     const TrajOptExampleParams& options) const {
->>>>>>> d903745e
   // Create a system model
   // N.B. we need a whole diagram, including scene_graph, to handle contact
   DiagramBuilder<double> builder;
