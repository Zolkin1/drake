#include <chrono>
#include <fstream>
#include <iostream>
#include <thread>

#include "drake/common/find_resource.h"
#include "drake/common/yaml/yaml_io.h"
#include "drake/geometry/drake_visualizer.h"
#include "drake/geometry/scene_graph.h"
#include "drake/multibody/parsing/parser.h"
#include "drake/multibody/plant/contact_results_to_lcm.h"
#include "drake/multibody/plant/multibody_plant.h"
#include "drake/multibody/plant/multibody_plant_config_functions.h"
#include "drake/systems/analysis/simulator.h"
#include "drake/systems/framework/diagram_builder.h"
#include "drake/traj_opt/problem_definition.h"
#include "drake/traj_opt/trajectory_optimizer.h"

namespace drake {
namespace traj_opt {
namespace examples {
namespace spinner {

// Options from YAML, see spinner.yaml for explanations
struct SpinnerParams {
  template <typename Archive>
  void Serialize(Archive* a) {
    a->Visit(DRAKE_NVP(q_init));
    a->Visit(DRAKE_NVP(v_init));
    a->Visit(DRAKE_NVP(q_nom));
    a->Visit(DRAKE_NVP(v_nom));
    a->Visit(DRAKE_NVP(q_guess));
    a->Visit(DRAKE_NVP(Qq));
    a->Visit(DRAKE_NVP(Qv));
    a->Visit(DRAKE_NVP(R));
    a->Visit(DRAKE_NVP(Qfq));
    a->Visit(DRAKE_NVP(Qfv));
    a->Visit(DRAKE_NVP(time_step));
    a->Visit(DRAKE_NVP(num_steps));
    a->Visit(DRAKE_NVP(max_iters));
    a->Visit(DRAKE_NVP(linesearch));
    a->Visit(DRAKE_NVP(play_optimal_trajectory));
    a->Visit(DRAKE_NVP(play_initial_guess));
    a->Visit(DRAKE_NVP(linesearch_plot_every_iteration));
    a->Visit(DRAKE_NVP(print_debug_data));
    a->Visit(DRAKE_NVP(debug_calc_trajectory_data));
    a->Visit(DRAKE_NVP(F));
    a->Visit(DRAKE_NVP(delta));
    a->Visit(DRAKE_NVP(n));
  }
  std::vector<double> q_init;
  std::vector<double> v_init;
  std::vector<double> q_nom;
  std::vector<double> v_nom;
  std::vector<double> q_guess;
  std::vector<double> Qq;
  std::vector<double> Qv;
  std::vector<double> R;
  std::vector<double> Qfq;
  std::vector<double> Qfv;
  double time_step;
  int num_steps;
  int max_iters;
  std::string linesearch;
  bool play_optimal_trajectory;
  bool play_initial_guess;
  bool linesearch_plot_every_iteration;
  bool print_debug_data;
  bool debug_calc_trajectory_data;
  double F;
  double delta;
  double n;
};

using Eigen::Vector3d;
using geometry::DrakeVisualizerd;
using geometry::SceneGraph;
using multibody::AddMultibodyPlant;
using multibody::ConnectContactResultsToDrakeVisualizer;
using multibody::MultibodyPlantConfig;
using multibody::Parser;
using systems::DiagramBuilder;
using systems::Simulator;

/**
 * Play back the given trajectory on the Drake visualizer.
 *
 * @param q sequence of generalized positions defining the trajectory
 * @param time_step time step (seconds) for the discretization
 */
void play_back_trajectory(std::vector<VectorXd> q, double time_step) {
  // TODO(vincekurtz): verify size of q
  DiagramBuilder<double> builder;
  MultibodyPlantConfig config;
  config.time_step = time_step;

  auto [plant, scene_graph] = AddMultibodyPlant(config, &builder);
  const std::string urdf_file =
      FindResourceOrThrow("drake/traj_opt/examples/spinner.urdf");
  Parser(&plant).AddAllModelsFromFile(urdf_file);
  plant.Finalize();

  DrakeVisualizerd::AddToBuilder(&builder, scene_graph);

  auto diagram = builder.Build();
  std::unique_ptr<systems::Context<double>> diagram_context =
      diagram->CreateDefaultContext();
  systems::Context<double>& plant_context =
      diagram->GetMutableSubsystemContext(plant, diagram_context.get());

  const VectorXd u = VectorXd::Zero(plant.num_actuators());
  plant.get_actuation_input_port().FixValue(&plant_context, u);

  const int N = q.size();
  for (int t = 0; t < N; ++t) {
    diagram_context->SetTime(t * time_step);
    plant.SetPositions(&plant_context, q[t]);
    diagram->Publish(*diagram_context);

    // Hack to make the playback roughly realtime
    std::this_thread::sleep_for(std::chrono::duration<double>(time_step));
  }
}

/**
 * Solve a trajectory optimization problem to spin the spinner.
 *
 * Then play back an animation of the optimal trajectory using the Drake
 * visualizer.
 */
void solve_trajectory_optimization() {
  // DEBUG: load parameters from file
  const SpinnerParams options = yaml::LoadYamlFile<SpinnerParams>(
      FindResourceOrThrow("drake/traj_opt/examples/spinner.yaml"));

  // Create a system model
  // N.B. we need a whole diagram, including scene_graph, to handle contact
  DiagramBuilder<double> builder;
  MultibodyPlantConfig config;
  config.time_step = options.time_step;
  auto [plant, scene_graph] = AddMultibodyPlant(config, &builder);
  const std::string urdf_file =
      FindResourceOrThrow("drake/traj_opt/examples/spinner.urdf");
  Parser(&plant).AddAllModelsFromFile(urdf_file);
  plant.Finalize();

  auto diagram = builder.Build();
  std::unique_ptr<systems::Context<double>> diagram_context =
      diagram->CreateDefaultContext();
  systems::Context<double>& plant_context =
      diagram->GetMutableSubsystemContext(plant, diagram_context.get());

  // Set up an optimization problem
  ProblemDefinition opt_prob;
  opt_prob.num_steps = options.num_steps;
  opt_prob.q_init = Vector3d(options.q_init.data());
  opt_prob.v_init = Vector3d(options.v_init.data());
  opt_prob.Qq = Vector3d(options.Qq.data()).asDiagonal();
  opt_prob.Qv = Vector3d(options.Qv.data()).asDiagonal();
  opt_prob.Qf_q = Vector3d(options.Qfq.data()).asDiagonal();
  opt_prob.Qf_v = Vector3d(options.Qfv.data()).asDiagonal();
  opt_prob.R = Vector3d(options.R.data()).asDiagonal();
  opt_prob.q_nom = Vector3d(options.q_nom.data());
  opt_prob.v_nom = Vector3d(options.v_nom.data());

  // Set our solver parameters
  SolverParameters solver_params;
  if (options.linesearch == "backtracking") {
    solver_params.linesearch_method = LinesearchMethod::kBacktracking;
  } else {
    solver_params.linesearch_method = LinesearchMethod::kArmijo;
  }
  solver_params.max_iterations = options.max_iters;
  solver_params.max_linesearch_iterations = 60;
  solver_params.print_debug_data = options.print_debug_data;
  solver_params.linesearch_plot_every_iteration =
      options.linesearch_plot_every_iteration;

  // Set contact parameters
  // TODO(vincekurtz): figure out a better place to set these
  solver_params.F = options.F;
  solver_params.delta = options.delta;
  solver_params.n = options.n;

  // Establish an initial guess
  const VectorXd qT_guess = Vector3d(options.q_guess.data());
  std::vector<VectorXd> q_guess;
  double lambda = 0;
  for (int t = 0; t <= options.num_steps; ++t) {
    lambda = (1.0 * t) / (1.0 * options.num_steps);
    q_guess.push_back((1 - lambda) * opt_prob.q_init + lambda * qT_guess);
  }
  if (options.play_initial_guess) {
    play_back_trajectory(q_guess, options.time_step);
  }

  // Solve the optimzation problem
  TrajectoryOptimizer<double> optimizer(&plant, &plant_context, opt_prob,
                                        solver_params);

  // DEBUG: just compute the inverse dynamics
  if (options.debug_calc_trajectory_data) {
    TrajectoryOptimizerState<double> state(options.num_steps, plant);
    state.set_q(q_guess);
    std::vector<VectorXd> q = state.q();
    std::vector<VectorXd> v = optimizer.EvalV(state);
    std::vector<VectorXd> tau = optimizer.EvalTau(state);

<<<<<<< HEAD
    for (int t = 0; t < options.num_steps; ++t) {
      std::cout << "t: " << t << std::endl;
      std::cout << "q: " << q[t].transpose() << std::endl;
      std::cout << "v: " << v[t].transpose() << std::endl;
      std::cout << "tau: " << tau[t].transpose() << std::endl;
    }
  } else {
    TrajectoryOptimizerSolution<double> solution;
    TrajectoryOptimizerStats<double> stats;

    SolverFlag status = optimizer.Solve(q_guess, &solution, &stats);
    DRAKE_ASSERT(status == SolverFlag::kSuccess);
    std::cout << "Solved in " << stats.solve_time << " seconds." << std::endl;

    // Report maximum torques on the unactuated and actuated joints
    double tau_max_f1 = 0;
    double tau_max_f2 = 0;
    double tau_max_s = 0;
    for (int t = 0; t < options.num_steps; ++t) {
      if (abs(solution.tau[t](0)) > tau_max_f1) {
        tau_max_f1 = abs(solution.tau[t](0));
      }
      if (abs(solution.tau[t](1)) > tau_max_f2) {
        tau_max_f2 = abs(solution.tau[t](1));
      }
      if (abs(solution.tau[t](2)) > tau_max_s) {
        tau_max_s = abs(solution.tau[t](2));
      }
    }
    std::cout << std::endl;
    std::cout << "Max finger one torque : " << tau_max_f1 << std::endl;
    std::cout << "Max finger two torque : " << tau_max_f2 << std::endl;
    std::cout << "Max spinner torque    : " << tau_max_s << std::endl;

    // Report desired and final state
    std::cout << std::endl;
    std::cout << "q_nom : " << opt_prob.q_nom.transpose() << std::endl;
    std::cout << "q[T]  : " << solution.q[options.num_steps].transpose()
              << std::endl;
    std::cout << std::endl;
    std::cout << "v_nom : " << opt_prob.v_nom.transpose() << std::endl;
    std::cout << "v[T]  : " << solution.v[options.num_steps].transpose()
              << std::endl;

    // Play back the result on the visualizer
    if (options.play_optimal_trajectory) {
      play_back_trajectory(solution.q, options.time_step);
    }
=======
  for (int t = 0; t < options.num_steps; ++t) {
    std::cout << std::endl;
    std::cout << "q: " << q[t].transpose() << std::endl;
    std::cout << "v: " << v[t].transpose() << std::endl;
    std::cout << "tau: " << tau[t].transpose() << std::endl;
  }

  TrajectoryOptimizerSolution<double> solution;
  TrajectoryOptimizerStats<double> stats;
  SolverFlag status = optimizer.Solve(q_guess, &solution, &stats);
  DRAKE_ASSERT(status == SolverFlag::kSuccess);
  std::cout << "Solved in " << stats.solve_time << " seconds." << std::endl;
  // Report maximum torques on the unactuated and actuated joints
  double tau_max_f1 = 0;
  double tau_max_f2 = 0;
  double tau_max_s = 0;
  for (int t = 0; t < options.num_steps; ++t) {
    if (abs(solution.tau[t](0)) > tau_max_f1) {
      tau_max_f1 = abs(solution.tau[t](0));
    }
    if (abs(solution.tau[t](1)) > tau_max_f2) {
      tau_max_f2 = abs(solution.tau[t](1));
    }
    if (abs(solution.tau[t](2)) > tau_max_s) {
      tau_max_s = abs(solution.tau[t](2));
    }
  }
  std::cout << std::endl;
  std::cout << "Max finger one torque : " << tau_max_f1 << std::endl;
  std::cout << "Max finger two torque : " << tau_max_f2 << std::endl;
  std::cout << "Max spinner torque    : " << tau_max_s << std::endl;
  // Report desired and final state
  std::cout << std::endl;
  std::cout << "q_nom : " << opt_prob.q_nom.transpose() << std::endl;
  std::cout << "q[T]  : " << solution.q[options.num_steps].transpose()
            << std::endl;
  std::cout << std::endl;
  std::cout << "v_nom : " << opt_prob.v_nom.transpose() << std::endl;
  std::cout << "v[T]  : " << solution.v[options.num_steps].transpose()
            << std::endl;

  // Play back the result on the visualizer
  if (options.play_optimal_trajectory) {
    play_back_trajectory(solution.q, options.time_step);
>>>>>>> 6436cd77
  }
}

}  // namespace spinner
}  // namespace examples
}  // namespace traj_opt
}  // namespace drake

int main() {
  drake::traj_opt::examples::spinner::solve_trajectory_optimization();
  return 0;
}<|MERGE_RESOLUTION|>--- conflicted
+++ resolved
@@ -43,7 +43,6 @@
     a->Visit(DRAKE_NVP(play_initial_guess));
     a->Visit(DRAKE_NVP(linesearch_plot_every_iteration));
     a->Visit(DRAKE_NVP(print_debug_data));
-    a->Visit(DRAKE_NVP(debug_calc_trajectory_data));
     a->Visit(DRAKE_NVP(F));
     a->Visit(DRAKE_NVP(delta));
     a->Visit(DRAKE_NVP(n));
@@ -66,7 +65,6 @@
   bool play_initial_guess;
   bool linesearch_plot_every_iteration;
   bool print_debug_data;
-  bool debug_calc_trajectory_data;
   double F;
   double delta;
   double n;
@@ -197,71 +195,6 @@
   // Solve the optimzation problem
   TrajectoryOptimizer<double> optimizer(&plant, &plant_context, opt_prob,
                                         solver_params);
-
-  // DEBUG: just compute the inverse dynamics
-  if (options.debug_calc_trajectory_data) {
-    TrajectoryOptimizerState<double> state(options.num_steps, plant);
-    state.set_q(q_guess);
-    std::vector<VectorXd> q = state.q();
-    std::vector<VectorXd> v = optimizer.EvalV(state);
-    std::vector<VectorXd> tau = optimizer.EvalTau(state);
-
-<<<<<<< HEAD
-    for (int t = 0; t < options.num_steps; ++t) {
-      std::cout << "t: " << t << std::endl;
-      std::cout << "q: " << q[t].transpose() << std::endl;
-      std::cout << "v: " << v[t].transpose() << std::endl;
-      std::cout << "tau: " << tau[t].transpose() << std::endl;
-    }
-  } else {
-    TrajectoryOptimizerSolution<double> solution;
-    TrajectoryOptimizerStats<double> stats;
-
-    SolverFlag status = optimizer.Solve(q_guess, &solution, &stats);
-    DRAKE_ASSERT(status == SolverFlag::kSuccess);
-    std::cout << "Solved in " << stats.solve_time << " seconds." << std::endl;
-
-    // Report maximum torques on the unactuated and actuated joints
-    double tau_max_f1 = 0;
-    double tau_max_f2 = 0;
-    double tau_max_s = 0;
-    for (int t = 0; t < options.num_steps; ++t) {
-      if (abs(solution.tau[t](0)) > tau_max_f1) {
-        tau_max_f1 = abs(solution.tau[t](0));
-      }
-      if (abs(solution.tau[t](1)) > tau_max_f2) {
-        tau_max_f2 = abs(solution.tau[t](1));
-      }
-      if (abs(solution.tau[t](2)) > tau_max_s) {
-        tau_max_s = abs(solution.tau[t](2));
-      }
-    }
-    std::cout << std::endl;
-    std::cout << "Max finger one torque : " << tau_max_f1 << std::endl;
-    std::cout << "Max finger two torque : " << tau_max_f2 << std::endl;
-    std::cout << "Max spinner torque    : " << tau_max_s << std::endl;
-
-    // Report desired and final state
-    std::cout << std::endl;
-    std::cout << "q_nom : " << opt_prob.q_nom.transpose() << std::endl;
-    std::cout << "q[T]  : " << solution.q[options.num_steps].transpose()
-              << std::endl;
-    std::cout << std::endl;
-    std::cout << "v_nom : " << opt_prob.v_nom.transpose() << std::endl;
-    std::cout << "v[T]  : " << solution.v[options.num_steps].transpose()
-              << std::endl;
-
-    // Play back the result on the visualizer
-    if (options.play_optimal_trajectory) {
-      play_back_trajectory(solution.q, options.time_step);
-    }
-=======
-  for (int t = 0; t < options.num_steps; ++t) {
-    std::cout << std::endl;
-    std::cout << "q: " << q[t].transpose() << std::endl;
-    std::cout << "v: " << v[t].transpose() << std::endl;
-    std::cout << "tau: " << tau[t].transpose() << std::endl;
-  }
 
   TrajectoryOptimizerSolution<double> solution;
   TrajectoryOptimizerStats<double> stats;
@@ -300,7 +233,6 @@
   // Play back the result on the visualizer
   if (options.play_optimal_trajectory) {
     play_back_trajectory(solution.q, options.time_step);
->>>>>>> 6436cd77
   }
 }
 
