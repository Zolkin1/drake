--- conflicted
+++ resolved
@@ -64,18 +64,6 @@
     a->Visit(DRAKE_NVP(lineplot_q_max));
     a->Visit(DRAKE_NVP(tolerances));
   }
-<<<<<<< HEAD
-  std::vector<double> q_init;
-  std::vector<double> v_init;
-  std::vector<double> q_nom_start;
-  std::vector<double> q_nom_end;
-  std::vector<double> q_guess;
-  std::vector<double> Qq;
-  std::vector<double> Qv;
-  std::vector<double> R;
-  std::vector<double> Qfq;
-  std::vector<double> Qfv;
-=======
   // Initial state
   VectorXd q_init;
   VectorXd v_init;
@@ -98,7 +86,6 @@
   VectorXd Qfv;
 
   // Time step size, in seconds
->>>>>>> 39347448
   double time_step;
 
   // Number of time steps in the optimization problem
@@ -130,11 +117,8 @@
   bool play_optimal_trajectory = true;
   bool play_initial_guess = false;
   bool play_target_trajectory = false;
-<<<<<<< HEAD
-=======
 
   // Save cost along the linesearch direction to linesearch_data.csv
->>>>>>> 39347448
   bool linesearch_plot_every_iteration = false;
 
   // Print additional debugging data
