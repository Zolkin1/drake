--- conflicted
+++ resolved
@@ -78,14 +78,10 @@
     a->Visit(DRAKE_NVP(sim_realtime_rate));
     a->Visit(DRAKE_NVP(Kp));
     a->Visit(DRAKE_NVP(Kd));
-<<<<<<< HEAD
-    a->Visit(DRAKE_NVP(Vmax));
-=======
     a->Visit(DRAKE_NVP(scaling_method));
     a->Visit(DRAKE_NVP(equality_constraints));
     a->Visit(DRAKE_NVP(Delta_max));
     a->Visit(DRAKE_NVP(Delta0));
->>>>>>> d903745e
   }
   // Initial state
   VectorXd q_init;
@@ -212,11 +208,6 @@
   VectorXd Kp;
   VectorXd Kd;
 
-<<<<<<< HEAD
-  // Desired bound on system energy for the low-level controller used in
-  // conjunction with MPC.
-  double Vmax = 1e16;
-=======
   // Method to use when rescaling the Hessian
   std::string scaling_method = "double_sqrt";
 
@@ -228,7 +219,6 @@
 
   // Initial trust region radius
   double Delta0 = 1e-1;
->>>>>>> d903745e
 };
 
 }  // namespace examples
