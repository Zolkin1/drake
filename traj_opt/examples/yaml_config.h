#pragma once

#include <string>

#include "drake/common/eigen_types.h"
#include "drake/common/yaml/yaml_io.h"
#include "drake/traj_opt/convergence_criteria_tolerances.h"

namespace drake {
namespace traj_opt {
namespace examples {

using Eigen::VectorXd;

/**
 * A simple object which stores parameters that define an optimization problem
 * and various options, and can be loaded from a YAML file.
 *
 * See, e.g., spinner.yaml for an explanation of each field, and
 * https://drake.mit.edu/doxygen_cxx/group__yaml__serialization.html for details
 * on loading options from YAML.
 */
struct TrajOptExampleParams {
  template <typename Archive>
  void Serialize(Archive* a) {
    a->Visit(DRAKE_NVP(q_init));
    a->Visit(DRAKE_NVP(v_init));
    a->Visit(DRAKE_NVP(q_nom_start));
    a->Visit(DRAKE_NVP(q_nom_end));
    a->Visit(DRAKE_NVP(q_guess));
    a->Visit(DRAKE_NVP(Qq));
    a->Visit(DRAKE_NVP(Qv));
    a->Visit(DRAKE_NVP(R));
    a->Visit(DRAKE_NVP(Qfq));
    a->Visit(DRAKE_NVP(Qfv));
    a->Visit(DRAKE_NVP(time_step));
    a->Visit(DRAKE_NVP(num_steps));
    a->Visit(DRAKE_NVP(max_iters));
    a->Visit(DRAKE_NVP(linesearch));
    a->Visit(DRAKE_NVP(gradients_method));
    a->Visit(DRAKE_NVP(method));
    a->Visit(DRAKE_NVP(proximal_operator));
    a->Visit(DRAKE_NVP(rho_proximal));
    a->Visit(DRAKE_NVP(play_optimal_trajectory));
    a->Visit(DRAKE_NVP(play_initial_guess));
    a->Visit(DRAKE_NVP(play_target_trajectory));
    a->Visit(DRAKE_NVP(linesearch_plot_every_iteration));
    a->Visit(DRAKE_NVP(print_debug_data));
    a->Visit(DRAKE_NVP(save_solver_stats_csv));
    a->Visit(DRAKE_NVP(F));
    a->Visit(DRAKE_NVP(delta));
    a->Visit(DRAKE_NVP(dissipation_velocity));
    a->Visit(DRAKE_NVP(stiction_velocity));
    a->Visit(DRAKE_NVP(friction_coefficient));
    a->Visit(DRAKE_NVP(force_at_a_distance));
    a->Visit(DRAKE_NVP(smoothing_factor));
    a->Visit(DRAKE_NVP(save_contour_data));
    a->Visit(DRAKE_NVP(contour_q1_min));
    a->Visit(DRAKE_NVP(contour_q1_max));
    a->Visit(DRAKE_NVP(contour_q2_min));
    a->Visit(DRAKE_NVP(contour_q2_max));
    a->Visit(DRAKE_NVP(save_lineplot_data));
    a->Visit(DRAKE_NVP(lineplot_q_min));
    a->Visit(DRAKE_NVP(lineplot_q_max));
    a->Visit(DRAKE_NVP(tolerances));
    a->Visit(DRAKE_NVP(verbose));
    a->Visit(DRAKE_NVP(linear_solver));
    a->Visit(DRAKE_NVP(petsc_rel_tolerance));
    a->Visit(DRAKE_NVP(petsc_solver));
    a->Visit(DRAKE_NVP(petsc_preconditioner));
    a->Visit(DRAKE_NVP(exact_hessian));
<<<<<<< HEAD
    a->Visit(DRAKE_NVP(mpc));
    a->Visit(DRAKE_NVP(mpc_iters));
    a->Visit(DRAKE_NVP(controller_frequency));
    a->Visit(DRAKE_NVP(sim_time));
    a->Visit(DRAKE_NVP(sim_time_step));
    a->Visit(DRAKE_NVP(sim_realtime_rate));
    a->Visit(DRAKE_NVP(Kp));
    a->Visit(DRAKE_NVP(Kd));
    a->Visit(DRAKE_NVP(Vmax));
=======
    a->Visit(DRAKE_NVP(scaling));
>>>>>>> a3c17c62
  }
  // Initial state
  VectorXd q_init;
  VectorXd v_init;

  // Nominal state at each timestep is defined by linear interpolation between
  // q_nom_start and q_nom_end
  VectorXd q_nom_start;
  VectorXd q_nom_end;

  // Initial guess is defined by linear interpolation between q_init and q_guess
  VectorXd q_guess;

  // Running cost weights (diagonal matrices)
  VectorXd Qq;
  VectorXd Qv;
  VectorXd R;

  // Terminal cost weights (diagonal matrices)
  VectorXd Qfq;
  VectorXd Qfv;

  // Time step size, in seconds
  double time_step;

  // Number of time steps in the optimization problem
  int num_steps;

  // Maximum number of iterations
  int max_iters;

  // Convergence tolerances
  ConvergenceCriteriaTolerances tolerances;

  // Linesearch method, "backtracking" or "armijo"
  std::string linesearch{"armijo"};

  // Optimization method, "linesearch" or "trust_region"
  std::string method;

  // Method of computing gradients, "forward_differences",
  // "central_differences", "central_differences4" or "autodiff"
  std::string gradients_method{"forward_differences"};

  // Linear solve type: dense_ldlt, pentadiagonal_lu, petsc.
  std::string linear_solver{"pentadiagonal_lu"};

  double petsc_rel_tolerance{1.0e-12};

  // PETSc solver type: cg, direct, minres.
  // Note. "direct" only works with petsc_preconditioner = chol.
  std::string petsc_solver{"cg"};

  // PETSc preconditioner type: none, chol, ichol.
  // Note. "chol" only works with petsc_solver = direct.
  std::string petsc_preconditioner{"ichol"};

  // Whether to add a proximal operator term to the cost (essentially adds to
  // the diagonal of the Hessian)
  bool proximal_operator = false;
  double rho_proximal = 1e-8;

  // Flags for playing back the target trajectory, initital guess, and optimal
  // trajectory on the visualizer
  bool play_optimal_trajectory = true;
  bool play_initial_guess = false;
  bool play_target_trajectory = false;

  // Save cost along the linesearch direction to linesearch_data.csv
  bool linesearch_plot_every_iteration = false;

  // Print additional debugging data
  bool print_debug_data = false;

  // Save convergence data to solver_stats.csv
  bool save_solver_stats_csv = true;

  // Contact model parameters
  double F = 1.0;
  double delta = 0.01;
  double dissipation_velocity = 0.1;
  bool force_at_a_distance = false;
  double smoothing_factor = 0.01;
  double stiction_velocity = 0.05;
  double friction_coefficient = 0.0;

  // Save data for a 2d contour plot of cost/gradient/Hessian w.r.t. the first
  // two variables to contour_data.csv
  bool save_contour_data = false;
  double contour_q1_min = 0;
  double contour_q1_max = 1;
  double contour_q2_min = 0;
  double contour_q2_max = 1;

  // Save data for plotting the cost/gradient/Hessian w.r.t. the first variable
  // to lineplot_data.csv
  bool save_lineplot_data = false;
  double lineplot_q_min = 0;
  double lineplot_q_max = 1;

  // Whether to print iteration data to stdout
  bool verbose = true;

  // Whether to use an exact (autodiff on the finite diff gradient) Hessian
  bool exact_hessian = false;

<<<<<<< HEAD
  // MPC-related parameters
  bool mpc = false;    // whether to do MPC
  int mpc_iters = 10;  // fixed number of optimizer iterations
  double controller_frequency =
      30;  // target control frequency, should be slow enough to allow for the
           // optimizer to finish the prescribed number of iterations
  double sim_time = 10.0;       // Time to simulate for, in seconds
  double sim_time_step = 1e-3;  // Simulator time step
  double sim_realtime_rate =
      1.0;  // Simulator realtime rate. Allows us to imitate a faster controller
            // by slowing down the simulation.

  // Gains for the low-level PD+ controller that operates between MPC
  // iterations. Terms related to unactuated DoFs are ignored.
  VectorXd Kp;
  VectorXd Kd;

  // Desired bound on system energy for the low-level controller used in
  // conjunction with MPC.
  double Vmax = 1e16;
=======
  // Whether to rescale the Hessian
  bool scaling = true;
>>>>>>> a3c17c62
};

}  // namespace examples
}  // namespace traj_opt
}  // namespace drake<|MERGE_RESOLUTION|>--- conflicted
+++ resolved
@@ -69,7 +69,7 @@
     a->Visit(DRAKE_NVP(petsc_solver));
     a->Visit(DRAKE_NVP(petsc_preconditioner));
     a->Visit(DRAKE_NVP(exact_hessian));
-<<<<<<< HEAD
+    a->Visit(DRAKE_NVP(scaling));
     a->Visit(DRAKE_NVP(mpc));
     a->Visit(DRAKE_NVP(mpc_iters));
     a->Visit(DRAKE_NVP(controller_frequency));
@@ -79,9 +79,6 @@
     a->Visit(DRAKE_NVP(Kp));
     a->Visit(DRAKE_NVP(Kd));
     a->Visit(DRAKE_NVP(Vmax));
-=======
-    a->Visit(DRAKE_NVP(scaling));
->>>>>>> a3c17c62
   }
   // Initial state
   VectorXd q_init;
@@ -187,8 +184,10 @@
 
   // Whether to use an exact (autodiff on the finite diff gradient) Hessian
   bool exact_hessian = false;
-
-<<<<<<< HEAD
+  
+  // Whether to rescale the Hessian
+  bool scaling = true;
+
   // MPC-related parameters
   bool mpc = false;    // whether to do MPC
   int mpc_iters = 10;  // fixed number of optimizer iterations
@@ -209,10 +208,6 @@
   // Desired bound on system energy for the low-level controller used in
   // conjunction with MPC.
   double Vmax = 1e16;
-=======
-  // Whether to rescale the Hessian
-  bool scaling = true;
->>>>>>> a3c17c62
 };
 
 }  // namespace examples
