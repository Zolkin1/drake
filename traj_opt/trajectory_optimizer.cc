--- conflicted
+++ resolved
@@ -29,28 +29,20 @@
   }
 }
 
-<<<<<<< HEAD
+template <typename T>
+T TrajectoryOptimizer<T>::CalcCost(
+    const TrajectoryOptimizerState<T>& state) const {
+  if (!state.cache().up_to_date) UpdateCache(state);
+  return CalcCost(state.q(), state.cache().v, state.cache().tau,
+                  &state.workspace);
+}
+
 template <typename T>
 T TrajectoryOptimizer<T>::CalcCost(
     const std::vector<VectorX<T>>& q, const std::vector<VectorX<T>>& v,
     const std::vector<VectorX<T>>& tau,
     TrajectoryOptimizerWorkspace<T>* workspace) const {
   VectorX<T> cost = VectorX<T>::Zero(1);
-=======
-double TrajectoryOptimizer::CalcCost(
-    const TrajectoryOptimizerState& state) const {
-  if (!state.cache().up_to_date) UpdateCache(state);
-  return CalcCost(state.q(), state.cache().v, state.cache().tau,
-                  &state.workspace);
-}
-
-double TrajectoryOptimizer::CalcCost(
-    const std::vector<VectorXd>& q, const std::vector<VectorXd>& v,
-    const std::vector<VectorXd>& tau,
-    TrajectoryOptimizerWorkspace* workspace) const {
-  double cost = 0;
->>>>>>> 1d3f8183
-
   VectorX<T>& q_err = workspace->q_size_tmp;
   VectorX<T>& v_err = workspace->v_size_tmp1;
 
@@ -337,40 +329,25 @@
   }
 }
 
-<<<<<<< HEAD
 template <typename T>
 void TrajectoryOptimizer<T>::CalcGradient(
     const TrajectoryOptimizerState<T>& state,
-    TrajectoryOptimizerWorkspace<T>* workspace, EigenPtr<VectorX<T>> g) const {
+    EigenPtr<VectorX<T>> g) const {
+  if (!state.cache().up_to_date) UpdateCache(state);
+  const TrajectoryOptimizerCache<T>& cache = state.cache();
+
   // Set some aliases
   const double dt = time_step();
   const int nq = plant().num_positions();
-  const std::vector<VectorX<T>>& q = state.q;
-  const std::vector<VectorX<T>>& v = state.cache.v;
-  const std::vector<VectorX<T>>& tau = state.cache.tau;
-  const T dvt_dqt = state.cache.v_partials.dvt_dqt;
-  const T dvt_dqm = state.cache.v_partials.dvt_dqm;
-  const std::vector<MatrixX<T>>& dtau_dqp = state.cache.id_partials.dtau_dqp;
-  const std::vector<MatrixX<T>>& dtau_dqt = state.cache.id_partials.dtau_dqt;
-  const std::vector<MatrixX<T>>& dtau_dqm = state.cache.id_partials.dtau_dqm;
-=======
-void TrajectoryOptimizer::CalcGradient(const TrajectoryOptimizerState& state,
-                                       EigenPtr<VectorXd> g) const {
-  if (!state.cache().up_to_date) UpdateCache(state);
-
-  // Set some aliases
-  const double dt = time_step();
-  const int nq = plant().num_positions();
-  const std::vector<VectorXd>& q = state.q();
-  const std::vector<VectorXd>& v = state.cache().v;
-  const std::vector<VectorXd>& tau = state.cache().tau;
-  const std::vector<MatrixXd>& dvt_dqt = state.cache().v_partials.dvt_dqt;
-  const std::vector<MatrixXd>& dvt_dqm = state.cache().v_partials.dvt_dqm;
-  const std::vector<MatrixXd>& dtau_dqp = state.cache().id_partials.dtau_dqp;
-  const std::vector<MatrixXd>& dtau_dqt = state.cache().id_partials.dtau_dqt;
-  const std::vector<MatrixXd>& dtau_dqm = state.cache().id_partials.dtau_dqm;
-  TrajectoryOptimizerWorkspace* workspace = &state.workspace;
->>>>>>> 1d3f8183
+  const std::vector<VectorX<T>>& q = state.q();
+  const std::vector<VectorX<T>>& v = cache.v;
+  const std::vector<VectorX<T>>& tau = cache.tau;
+  const std::vector<MatrixX<T>>& dvt_dqt = cache.v_partials.dvt_dqt;
+  const std::vector<MatrixX<T>>& dvt_dqm = cache.v_partials.dvt_dqm;
+  const std::vector<MatrixX<T>>& dtau_dqp = cache.id_partials.dtau_dqp;
+  const std::vector<MatrixX<T>>& dtau_dqt = cache.id_partials.dtau_dqt;
+  const std::vector<MatrixX<T>>& dtau_dqm = cache.id_partials.dtau_dqm;
+  TrajectoryOptimizerWorkspace<T>* workspace = &state.workspace;
 
   // Set first block of g (derivatives w.r.t. q_0) to zero, since q0 = q_init
   // are constant.
@@ -424,34 +401,21 @@
   g->tail(nq) = qt_term + vt_term + taum_term;
 }
 
-<<<<<<< HEAD
-template <typename T>
-void TrajectoryOptimizer<T>::UpdateState(
-    const std::vector<VectorX<T>>& q,
-    TrajectoryOptimizerWorkspace<T>* workspace,
-    TrajectoryOptimizerState<T>* state) const {
+template <typename T>
+void TrajectoryOptimizer<T>::UpdateCache(
+    const TrajectoryOptimizerState<T>& state) const {
+  TrajectoryOptimizerCache<T>& cache = state.mutable_cache();
+  TrajectoryOptimizerWorkspace<T>* workspace = &state.workspace;
+
   // Some aliases for things that we'll set
-  std::vector<VectorX<T>>& v = state->cache.v;
-  std::vector<VectorX<T>>& a = state->cache.a;
-  std::vector<VectorX<T>>& tau = state->cache.tau;
-  InverseDynamicsPartials<T>& id_partials = state->cache.id_partials;
-  VelocityPartials<T>& v_partials = state->cache.v_partials;
-=======
-void TrajectoryOptimizer::UpdateCache(
-    const TrajectoryOptimizerState& state) const {
-  TrajectoryOptimizerCache& cache = state.mutable_cache();
-  TrajectoryOptimizerWorkspace* workspace = &state.workspace;
-
-  // Some aliases for things that we'll set
-  std::vector<VectorXd>& v = cache.v;
-  std::vector<VectorXd>& a = cache.a;
-  std::vector<VectorXd>& tau = cache.tau;
-  InverseDynamicsPartials& id_partials = cache.id_partials;
-  VelocityPartials& v_partials = cache.v_partials;
->>>>>>> 1d3f8183
+  std::vector<VectorX<T>>& v = cache.v;
+  std::vector<VectorX<T>>& a = cache.a;
+  std::vector<VectorX<T>>& tau = cache.tau;
+  InverseDynamicsPartials<T>& id_partials = cache.id_partials;
+  VelocityPartials<T>& v_partials = cache.v_partials;
 
   // The generalized positions that everything is computed from
-  const std::vector<VectorXd>& q = state.q();
+  const std::vector<VectorX<T>>& q = state.q();
 
   // Compute corresponding generalized velocities
   // TODO(vincekurtz) consider making this & similar functions private
