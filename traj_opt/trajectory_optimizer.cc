--- conflicted
+++ resolved
@@ -101,11 +101,8 @@
       DRAKE_DEMAND(plant_ad_ != nullptr);
       SolverParameters params_ad(params);
       if (params_.gradients_method == GradientsMethod::kAutoDiff) {
-<<<<<<< HEAD
-=======
         // If we're using autodiff to compute gradients, then the autodiff copy
         // of the plant should not be able to compute its own gradients
->>>>>>> 7d133b14
         params_ad.gradients_method = GradientsMethod::kNoGradients;
       } else {
         params_ad.gradients_method = GradientsMethod::kCentralDifferences;
